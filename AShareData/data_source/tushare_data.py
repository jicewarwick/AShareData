<<<<<<< HEAD
import datetime as dt
import itertools
import json
import logging
import re
from functools import cached_property
from itertools import product
from typing import Callable, List, Mapping, Optional, Sequence, Union

import numpy as np
import pandas as pd
import tushare as ts
from ratelimiter import RateLimiter
from retrying import retry
from tqdm import tqdm

from .data_source import DataSource
from .. import config, constants, date_utils, utils
from ..database_interface import DBInterface
from ..ticker_utils import FutureTickerFormatter
from ..tickers import FundTickers, FundWithStocksTickers, StockFundTickers, StockTickers

START_DATE = {
    'common': dt.datetime(1990, 1, 1),
    'shibor': dt.datetime(2006, 10, 8),
    'ggt': dt.datetime(2016, 6, 29),  # 港股通
    'hk_cal': dt.datetime(1980, 1, 1),
    'hk_daily': dt.datetime(1990, 1, 2),
    'fund_daily': dt.datetime(1998, 4, 6),
    'index_daily': dt.datetime(2008, 1, 1),
    'index_weight': dt.datetime(2005, 1, 1)
}


class TushareData(DataSource):
    def __init__(self, tushare_token: str = None, db_interface: DBInterface = None, param_json_loc: str = None) -> None:
        """
        Tushare to Database. 将tushare下载的数据写入数据库中

        :param tushare_token: tushare token
        :param db_interface: DBInterface
        :param param_json_loc: tushare 返回df的列名信息
        """
        if tushare_token is None:
            tushare_token = config.get_global_config()['tushare']['token']
            db_interface = config.get_db_interface()
        super().__init__(db_interface)
        self.token = tushare_token
        self._pro = None
        self._factor_param = utils.load_param('tushare_param.json', param_json_loc)

    def login(self):
        self._pro = ts.pro_api(self.token)

    def logout(self):
        self._pro = ts.pro_api('')

    def init_db(self):
        """Initialize database data. They cannot be achieved by naive ``update_*`` function"""
        self.init_hk_calendar()
        self.init_stock_names()
        self.init_accounting_data()
        fund_tickers = FundTickers(self.db_interface).all_ticker()
        self.update_fund_portfolio(fund_tickers)

    def update_base_info(self):
        """Update calendar and ticker lists"""
        self.update_calendar()
        self.update_hk_calendar()
        self.update_stock_list_date()
        self.update_convertible_bond_list_date()
        # self.update_fund_list_date()
        self.update_future_list_date()
        self.update_option_list_date()

    #######################################
    # init func
    #######################################
    def init_hk_calendar(self) -> None:
        """ 更新港交所交易日历 """
        table_name = '港股交易日历'
        if self.db_interface.get_latest_timestamp(table_name):
            df = self._pro.hk_tradecal(is_open=1)
        else:
            storage = []
            end_dates = ['19850101', '19900101', '19950101', '20000101', '20050101', '20100101', '20150101', '20200101']
            for end_date in end_dates:
                storage.append(self._pro.hk_tradecal(is_open=1, end_date=end_date))
            storage.append(self._pro.hk_tradecal(is_open=1))
            df = pd.concat(storage, ignore_index=True).drop_duplicates()

        cal_date = df.cal_date
        cal_date = cal_date.sort_values()
        cal_date.name = '交易日期'
        cal_date = cal_date.map(date_utils.date_type2datetime)

        self.db_interface.update_df(cal_date, table_name)

    def init_stock_names(self):
        """获取所有股票的曾用名"""
        raw_df = self.update_stock_names()
        raw_df_start_dates = raw_df.index.get_level_values('DateTime').min()
        uncovered_stocks = self.stock_tickers.ticker(raw_df_start_dates)

        with tqdm(uncovered_stocks) as pbar:
            for stock in uncovered_stocks:
                pbar.set_description(f'下载{stock}的股票名称')
                self.update_stock_names(stock)
                pbar.update()
        logging.getLogger(__name__).info('股票曾用名下载完成.')

    @cached_property
    def stock_tickers(self) -> StockTickers:
        return StockTickers(self.db_interface)

    #######################################
    # listing funcs
    #######################################
    def update_calendar(self) -> None:
        """ 更新上交所交易日历 """
        table_name = '交易日历'
        df = self._pro.trade_cal(is_open=1)
        cal_date = df.cal_date
        cal_date.name = '交易日期'
        cal_date = cal_date.map(date_utils.date_type2datetime)

        self.db_interface.purge_table(table_name)
        self.db_interface.insert_df(cal_date, table_name)

    def update_hk_calendar(self) -> None:
        """ 更新港交所交易日历 """
        table_name = '港股交易日历'
        df = self._pro.hk_tradecal(is_open=1)
        cal_date = df.cal_date
        cal_date = cal_date.sort_values()
        cal_date.name = '交易日期'
        cal_date = cal_date.map(date_utils.date_type2datetime)
        cal_date.index.name = 'index'
        db_data = self.db_interface.read_table(table_name)
        db_data = db_data.loc[db_data['交易日期'] < cal_date.min(), :]
        data = pd.concat([db_data.set_index('index').iloc[:, 0], cal_date], ignore_index=True)

        self.db_interface.purge_table(table_name)
        self.db_interface.insert_df(data, table_name)

    def update_stock_list_date(self) -> None:
        """ 更新所有股票列表, 包括上市, 退市和暂停上市的股票

        ref: https://tushare.pro/document/2?doc_id=25

        """
        data_category = '股票列表'

        logging.getLogger(__name__).debug(f'开始下载{data_category}.')
        storage = []
        list_status = ['L', 'D', 'P']
        fields = ['ts_code', 'list_date', 'delist_date']
        for status in list_status:
            storage.append(self._pro.stock_basic(exchange='', list_status=status, fields=fields))
        output = pd.concat(storage)
        output['证券类型'] = 'A股股票'
        list_info = self._format_list_date(output.loc[:, ['ts_code', 'list_date', 'delist_date', '证券类型']])
        self.db_interface.update_df(list_info, '证券代码')
        logging.getLogger(__name__).info(f'{data_category}下载完成.')

    # TODO
    def get_hk_stock_list_date(self):
        """ 更新所有港股股票列表, 包括上市, 退市和暂停上市的股票

        ref: https://tushare.pro/document/2?doc_id=25

        """
        data_category = '股票列表'

        logging.getLogger(__name__).debug(f'开始下载{data_category}.')
        storage = []
        list_status = ['L', 'D']
        for status in list_status:
            storage.append(self._pro.hk_basic(list_status=status))
        output = pd.concat(storage)
        output['证券类型'] = '港股股票'
        list_info = self._format_list_date(output.loc[:, ['ts_code', 'list_date', 'delist_date', '证券类型']])
        self.db_interface.update_df(list_info, '证券代码')
        logging.getLogger(__name__).info(f'{data_category}下载完成.')

    def update_convertible_bond_list_date(self) -> None:
        """ 更新可转债信息
            ref: https://tushare.pro/document/2?doc_id=185
        """
        data_category = '可转债基本信息'
        desc = self._factor_param[data_category]['输出参数']

        logging.getLogger(__name__).debug(f'开始下载{data_category}.')
        output = self._pro.cb_basic(fields=list(desc.keys()))

        # list date
        list_info = output.loc[:, ['ts_code', 'list_date', 'delist_date']]
        list_info['证券类型'] = '可转债'
        list_info = self._format_list_date(list_info, extend_delist_date=True)
        self.db_interface.update_df(list_info, '证券代码')

        # names
        name_info = output.loc[:, ['list_date', 'ts_code', 'bond_short_name']].rename({'list_date': 'DateTime'},
                                                                                      axis=1).dropna()
        name_info = self._standardize_df(name_info, desc)
        self.db_interface.update_df(name_info, '证券名称')

        # info
        output = self._standardize_df(output, desc)
        self.db_interface.update_df(output, '可转债列表')
        logging.getLogger(__name__).info(f'{data_category}下载完成.')

    def update_future_list_date(self) -> None:
        """ 更新期货合约
            ref: https://tushare.pro/document/2?doc_id=135
        """
        data_category = '期货合约信息表'
        desc = self._factor_param[data_category]['输出参数']

        def find_start_num(a):
            g = re.match(r'[\d.]*', a)
            return float(g.group(0))

        logging.getLogger(__name__).debug(f'开始下载{data_category}.')
        storage = []
        for exchange in constants.FUTURE_EXCHANGES:
            storage.append(self._pro.fut_basic(exchange=exchange, fields=list(desc.keys()) + ['per_unit']))
        output = pd.concat(storage, ignore_index=True)
        output.ts_code = self.format_ticker(output['ts_code'].tolist())
        output.multiplier = output.multiplier.where(output.multiplier.notna(), output.per_unit)
        output = output.dropna(subset=['multiplier']).drop('per_unit', axis=1)
        output.quote_unit_desc = output.quote_unit_desc.apply(find_start_num)

        # exclude XINE's TAS contracts
        output = output.loc[~output.symbol.str.endswith('TAS'), :]
        # drop AP2107.CZC
        output = output.loc[output.symbol != 'AP107', :]

        db_ids = self.db_interface.get_all_id('证券代码')
        output = output.loc[~output['ts_code'].isin(db_ids), :]

        # list date
        list_info = output.loc[:, ['ts_code', 'list_date', 'delist_date']]
        list_info['证券类型'] = '期货'
        list_info = self._format_list_date(list_info, extend_delist_date=True)
        self.db_interface.insert_df(list_info, '证券代码')

        # names
        name_info = output.loc[:, ['list_date', 'ts_code', 'name']].rename({'list_date': 'DateTime'}, axis=1)
        name_info = self._standardize_df(name_info, desc)
        self.db_interface.update_df(name_info, '证券名称')

        # info
        output = self._standardize_df(output, desc)
        self.db_interface.insert_df(output, '期货合约')
        logging.getLogger(__name__).info(f'{data_category}下载完成.')

    def update_option_list_date(self) -> None:
        """ 更新期权合约
            ref: https://tushare.pro/document/2?doc_id=158
        """
        data_category = '期权合约信息'
        desc = self._factor_param[data_category]['输出参数']

        logging.getLogger(__name__).debug(f'开始下载{data_category}.')
        storage = []
        for exchange in constants.FUTURE_EXCHANGES + constants.STOCK_EXCHANGES:
            storage.append(self._pro.opt_basic(exchange=exchange, fields=list(desc.keys())))
        output = pd.concat(storage)
        output.opt_code = output.opt_code.str.replace('OP$', '', regex=True)
        output.opt_code = self.format_ticker(output['opt_code'].tolist())
        output.ts_code = self.format_ticker(output['ts_code'].tolist())

        db_ids = self.db_interface.get_all_id('证券代码')
        output = output.loc[~output['ts_code'].isin(db_ids), :]

        # list date
        list_info = output.loc[:, ['ts_code', 'list_date', 'delist_date', 'opt_type']]
        list_info = self._format_list_date(list_info, extend_delist_date=True)
        self.db_interface.insert_df(list_info, '证券代码')

        # names
        name_info = output.loc[:, ['list_date', 'ts_code', 'name']].rename({'list_date': 'DateTime'}, axis=1)
        name_info = self._standardize_df(name_info, desc)
        self.db_interface.insert_df(name_info, '证券名称')

        # info
        info = self._standardize_df(output, desc)
        self.db_interface.insert_df(info, '期权合约')
        logging.getLogger(__name__).info(f'{data_category}下载完成.')

    def update_fund_list_date(self) -> None:
        """ 更新基金列表
            ref: https://tushare.pro/document/2?doc_id=19
        """
        data_category = '公募基金列表'
        desc = self._factor_param[data_category]['输出参数']

        logging.getLogger(__name__).debug(f'开始下载{data_category}.')
        storage = []
        for market, status in itertools.product(['E', 'O'], ['D', 'I', 'L']):
            storage.append(self._pro.fund_basic(market=market, status=status, fields=list(desc.keys())))
        output = pd.concat(storage)
        output = output.loc[self.filter_valid_cn_equity_ticker(output.ts_code), :]
        etf_type = ['ETF' if it.endswith('ETF') else '' for it in output['name']]
        openness = ['' if it == '契约型开放式' else '封闭' for it in output['type']]
        exchange_type = ['' if it == 'E' else '场外' for it in output['market']]
        end_type = '基金'
        output.fund_type = output.fund_type + etf_type + openness + exchange_type + end_type

        # list date
        exchange_part = output.loc[output.market == 'E', :]
        listed1 = exchange_part.loc[:, ['ts_code', 'list_date', 'delist_date', 'fund_type']]
        list_info1 = self._format_list_date(listed1, extend_delist_date=True)

        otc_part = output.loc[output.market == 'O', :]
        listed2 = otc_part.loc[:, ['ts_code', 'found_date', 'due_date', 'fund_type']]
        list_info2 = self._format_list_date(listed2, extend_delist_date=True)

        list_info = pd.concat([list_info1, list_info2])
        self.db_interface.update_df(list_info, '证券代码')

        # names
        exchange_name = exchange_part.loc[:, ['ts_code', 'list_date', 'name']]
        otc_name = otc_part.loc[:, ['ts_code', 'found_date', 'name']].rename({'found_date': 'list_date'}, axis=1)
        name_info = pd.concat([exchange_name, otc_name]).dropna()
        name_info.columns = ['ID', 'DateTime', '证券名称']
        name_info.DateTime = date_utils.date_type2datetime(name_info['DateTime'].tolist())
        name_info = name_info.set_index(['DateTime', 'ID'])
        self.db_interface.update_df(name_info, '证券名称')

        # info
        output = output.drop(['type', 'market'], axis=1)
        content = self._standardize_df(output, desc)
        self.db_interface.purge_table('基金列表')
        self.db_interface.insert_df(content, '基金列表')
        logging.getLogger(__name__).info(f'{data_category}下载完成.')

    #######################################
    # interest funcs
    #######################################
    @date_utils.strlize_input_dates
    def get_shibor(self, start_date: date_utils.DateType = None, end_date: date_utils.DateType = None) -> pd.DataFrame:
        """ Shibor利率数据 """
        data_category = 'Shibor利率数据'
        desc = self._factor_param[data_category]['输出参数']

        logging.getLogger(__name__).debug(f'开始下载{data_category}.')
        df = self._pro.shibor(start_date=start_date, end_date=end_date)
        df = self._standardize_df(df, desc)
        self.db_interface.update_df(df, data_category)
        logging.getLogger(__name__).info(f'{data_category}下载完成.')
        return df

    #######################################
    # stock funcs
    #######################################
    def get_company_info(self) -> pd.DataFrame:
        """
        获取上市公司基本信息

        :ref: https://tushare.pro/document/2?doc_id=112

        :return: 上市公司基础信息df
        """
        data_category = '上市公司基本信息'
        column_desc = self._factor_param[data_category]['输出参数']
        fields = list(column_desc.keys())

        logging.getLogger(__name__).debug(f'开始下载{data_category}.')
        storage = []
        for exchange in constants.STOCK_EXCHANGES:
            storage.append(self._pro.stock_company(exchange=exchange, fields=fields))
        df = pd.concat(storage)
        df = self._standardize_df(df, column_desc)
        self.db_interface.update_df(df, data_category)
        logging.getLogger(__name__).info(f'{data_category}下载完成.')
        return df

    @date_utils.strlize_input_dates
    def get_ipo_info(self, start_date: date_utils.DateType = None) -> pd.DataFrame:
        """ IPO新股列表 """
        data_category = 'IPO新股列表'
        column_desc = self._factor_param[data_category]['输出参数']

        logging.getLogger(__name__).debug(f'开始下载{data_category}.')
        df = self._pro.new_share(start_date=start_date)
        df[['amount', 'market_amount', 'limit_amount']] = df[['amount', 'market_amount', 'limit_amount']] * 10000
        df['funds'] = df['funds'] * 100000000

        # list_date
        list_date_data = df.loc[df.issue_date != '', ['issue_date', 'ts_code']]
        list_date_data['证券类型'] = 'A股股票'
        list_date_data['上市状态'] = True
        list_date_data = self._standardize_df(list_date_data, {'issue_date': 'DateTime', 'ts_code': 'ID'})
        list_date_data = list_date_data.loc[list_date_data.index.get_level_values('DateTime') < dt.datetime.now(), :]
        self.db_interface.update_df(list_date_data, '证券代码')

        # info
        df = self._standardize_df(df, column_desc)
        self.db_interface.update_df(df, data_category)
        logging.getLogger(__name__).info(f'{data_category}下载完成.')
        return df

    def update_stock_names(self, ticker: str = None) -> pd.DataFrame:
        """更新曾用名

        ref: https://tushare.pro/document/2?doc_id=100

        :param ticker: 证券代码(000001.SZ)
        """
        data_category = '证券名称'
        column_desc = self._factor_param[data_category]['输出参数']
        fields = list(column_desc.keys())

        logging.getLogger(__name__).debug(f'开始下载{ticker if ticker else ""}{data_category}.')
        df = self._pro.namechange(ts_code=ticker, fields=fields)
        df = self._standardize_df(df, column_desc)
        self.db_interface.update_df(df, data_category)
        logging.getLogger(__name__).debug(f'{ticker if ticker else ""}{data_category}下载完成.')
        return df

    def get_daily_hq(self, trade_date: date_utils.DateType = None,
                     start_date: date_utils.DateType = None, end_date: date_utils.DateType = None) -> None:
        """更新每日行情

        行情信息包括: 开高低收, 量额, 复权因子, 股本

        :param trade_date: 交易日期
        :param start_date: 开始日期
        :param end_date: 结束日期

        交易日期查询一天, 开始结束日期查询区间. 二选一

        :return: None
        """
        if (not trade_date) & (not start_date):
            raise ValueError('trade_date 和 start_date 必填一个!')
        if end_date is None:
            end_date = dt.datetime.today()
        dates = [trade_date] if trade_date else self.calendar.select_dates(start_date, end_date)
        pre_date = self.calendar.offset(dates[0], -1)

        output_fields = '输出参数'

        price_desc = self._factor_param['日线行情'][output_fields]
        price_fields = list(price_desc.keys())
        adj_factor_desc = self._factor_param['复权因子'][output_fields]
        indicator_desc = self._factor_param['每日指标'][output_fields]
        indicator_fields = list(indicator_desc.keys())

        # pre data:
        def get_pre_data(tn: str) -> pd.Series:
            return self.db_interface.read_table(tn, tn, end_date=pre_date).groupby('ID').tail(1)

        pre_adj_factor = get_pre_data('复权因子')
        pre_dict = {'total_share': get_pre_data('总股本'),
                    'float_share': get_pre_data('流通股本'),
                    'free_share': get_pre_data('自由流通股本')}

        with tqdm(dates) as pbar:
            for date in dates:
                current_date_str = date_utils.date_type2str(date)
                pbar.set_description(f'下载{current_date_str}的日行情')

                # price data
                df = self._pro.daily(trade_date=current_date_str, fields=price_fields)
                df['vol'] = df['vol'] * 100
                df['amount'] = df['amount'] * 1000
                price_df = self._standardize_df(df, price_desc)
                self.db_interface.update_df(price_df, '股票日行情')

                # adj_factor data
                df = self._pro.adj_factor(trade_date=current_date_str)
                adj_df = self._standardize_df(df, adj_factor_desc)
                self.db_interface.update_compact_df(adj_df, '复权因子', pre_adj_factor)
                pre_adj_factor = adj_df

                # indicator data
                df = self._pro.daily_basic(trade_date=current_date_str, fields=indicator_fields)
                df = self._standardize_df(df, indicator_desc).multiply(10000)
                for key, value in pre_dict.items():
                    col_name = indicator_desc[key]
                    self.db_interface.update_compact_df(df[col_name], col_name, value)
                    pre_dict[key] = df[col_name]

                pbar.update()

    def update_pause_stock_info(self):
        """更新股票停牌信息"""
        table_name = '股票停牌'
        renaming_dict = self._factor_param[table_name]['输出参数']
        start_date = self.db_interface.get_latest_timestamp(table_name, dt.date(1990, 12, 10)) + dt.timedelta(days=1)
        end_date = self.calendar.yesterday()

        df = self._pro.suspend_d(start_date=date_utils.date_type2str(start_date),
                                 end_date=date_utils.date_type2str(end_date),
                                 suspend_type='S')
        output = df.loc[pd.isna(df.suspend_timing), ['ts_code', 'trade_date']]
        output['停牌类型'] = '停牌一天'
        output['停牌原因'] = ''
        output = self._standardize_df(output, renaming_dict)
        self.db_interface.insert_df(output, table_name)

    def get_all_dividend(self) -> None:
        """ 获取上市公司分红送股信息 """
        data_category = '分红送股'
        column_desc = self._factor_param[data_category]['输出参数']

        logging.getLogger(__name__).debug(f'开始下载{data_category}.')
        tickers = self.stock_tickers.all_ticker()
        with tqdm(tickers) as pbar:
            for stock in tickers:
                pbar.set_description(f'下载{stock}的分红送股数据')
                df = self._pro.dividend(ts_code=stock, fields=(list(column_desc.keys())))
                df = df.loc[df['div_proc'] == '实施', :]
                # 无公布时间的权宜之计
                df['ann_date'].where(df['ann_date'].notnull(), df['imp_ann_date'], inplace=True)
                df.drop(['div_proc', 'imp_ann_date'], axis=1, inplace=True)
                df.dropna(subset=['ann_date'], inplace=True)
                df = self._standardize_df(df, column_desc)
                df = df.drop_duplicates()

                try:
                    self.db_interface.insert_df(df, data_category)
                except Exception:
                    print(f'请手动处理{stock}的分红数据')

                pbar.update()

        logging.getLogger(__name__).info(f'{data_category}信息下载完成.')

    def update_dividend(self) -> None:
        """ 更新上市公司分红送股信息 """
        data_category = '分红送股'
        column_desc = self._factor_param[data_category]['输出参数']

        db_date = self.db_interface.get_column_max(data_category, '股权登记日')
        dates_range = self.calendar.select_dates(db_date, dt.date.today(), inclusive=(False, True))
        logging.getLogger(__name__).debug(f'开始下载{data_category}.')
        with tqdm(dates_range) as pbar:
            for date in dates_range:
                pbar.set_description(f'下载{date}的分红送股数据')
                date_str = date_utils.date_type2str(date)
                df = self._pro.dividend(record_date=date_str, fields=(list(column_desc.keys())))
                df = df.loc[df['div_proc'] == '实施', :]
                # 无公布时间的权宜之计
                df['ann_date'].where(df['ann_date'].notnull(), df['imp_ann_date'], inplace=True)
                df.drop(['div_proc', 'imp_ann_date'], axis=1, inplace=True)
                df = self._standardize_df(df, column_desc)
                self.db_interface.update_df(df, data_category)
                pbar.update()

        logging.getLogger(__name__).info(f'{data_category}信息下载完成.')

    def get_financial(self, ticker: str) -> None:
        """ 获取公司的 资产负债表, 现金流量表 和 利润表, 并写入数据库 """
        balance_sheet = '资产负债表'
        income = '利润表'
        cash_flow = '现金流量表'

        balance_sheet_desc = self._factor_param[balance_sheet]['输出参数']
        income_desc = self._factor_param[income]['输出参数']
        cash_flow_desc = self._factor_param[cash_flow]['输出参数']
        company_type_desc = self._factor_param[balance_sheet]['公司类型']

        combined_types = ['1', '4', '5', '11']
        mother_types = ['6', '9', '10', '12']

        def download_data(api_func: Callable, report_type_list: Sequence[str],
                          column_name_dict: Mapping[str, str], table_name: str) -> None:
            storage = []
            for i in report_type_list:
                storage.append(api_func(ts_code=ticker, report_type=i, fields=list(column_name_dict.keys())))
            df = pd.concat(storage, ignore_index=True)
            if df.empty:  # 000508 无数据
                return
            df = df.dropna(subset=['ann_date', 'f_ann_date', 'end_date'])  # 000166 申万宏源 早期数据无时间戳
            df = df.sort_values('update_flag').groupby(['ann_date', 'end_date', 'report_type']).tail(1)
            df = df.drop('update_flag', axis=1).fillna(np.nan).replace(0, np.nan).dropna(how='all', axis=1)
            df = df.set_index(['ann_date', 'f_ann_date', 'report_type']).sort_index().drop_duplicates(
                keep='first').reset_index()
            df = df.sort_values('report_type').drop(['ann_date', 'report_type'], axis=1)
            df = df.replace({'comp_type': company_type_desc})
            df = self._standardize_df(df, column_name_dict)
            df = df.loc[~df.index.duplicated(), :].sort_index()
            df = df.loc[df.index.get_level_values('报告期').month % 3 == 0, :]
            df = self.append_report_date_cache(df)

            self.db_interface.delete_id_records(table_name, ticker)
            try:
                self.db_interface.insert_df(df, table_name)
            except BaseException:
                logging.getLogger(__name__).error(f'{ticker} - {table_name} failed to get coherent data')

        loop_vars = [(self._pro.income, income_desc, income),
                     (self._pro.cashflow, cash_flow_desc, cash_flow),
                     (self._pro.balancesheet, balance_sheet_desc, balance_sheet)]
        for f, desc, table in loop_vars:
            download_data(f, mother_types, desc, f'母公司{table}')
            download_data(f, combined_types, desc, f'合并{table}')

    def init_accounting_data(self):
        tickers = self.stock_tickers.all_ticker()
        db_ticker = self.db_interface.get_column_max('合并资产负债表', 'ID')
        if db_ticker:
            tickers = tickers[tickers.index(db_ticker):]

        rate_limiter = RateLimiter(self._factor_param['资产负债表']['每分钟限速'] / 8, 60)
        logging.getLogger(__name__).debug('开始下载财报.')
        with tqdm(tickers) as pbar:
            for ticker in tickers:
                with rate_limiter:
                    pbar.set_description(f'下载 {ticker} 的财务数据')
                    self.get_financial(ticker)
                    pbar.update()

        logging.getLogger(__name__).info('财报下载完成')

    @retry(stop_max_attempt_number=3)
    def update_financial_data(self, date: dt.datetime = None):
        table_name = '财报披露计划'
        desc = self._factor_param[table_name]['输出参数']
        ref_table = '合并资产负债表'
        db_data = self.db_interface.read_table(ref_table, '期末总股本')
        latest = db_data.groupby('ID').tail(1).reset_index().loc[:, ['DateTime', 'ID']].rename({'ID': 'ts_code'},
                                                                                               axis=1)
        update_tickers = set(self.stock_tickers.all_ticker()) - set(latest.ts_code.tolist())

        report_dates = date_utils.ReportingDate.get_latest_report_date(date)
        for report_date in report_dates:
            df = self._pro.disclosure_date(end_date=date_utils.date_type2str(report_date), fields=list(desc.keys()))
            df.actual_date = df.actual_date.apply(date_utils.date_type2datetime)
            tmp = df.modify_date.str.split(',').apply(lambda x: x[-1] if x else None)
            df.modify_date = tmp.apply(date_utils.date_type2datetime)
            df2 = df.merge(latest, on='ts_code', how='left')
            df3 = df2.loc[(df2.actual_date > df2.DateTime) | (df2.modify_date > df2.DateTime), :]
            if not df3.empty:
                update_tickers = update_tickers.union(set(df3.ts_code.tolist()))

        with tqdm(update_tickers) as pbar:
            for ticker in update_tickers:
                pbar.set_description(f'更新 {ticker} 的财报')
                self.get_financial_index(ticker)
                self.get_financial(ticker)
                pbar.update()

    def get_financial_index(self, ticker: str) -> Optional[pd.DataFrame]:
        """ 获取财务指标

        :param ticker: 证券代码(000001.SZ)
        :return: 财务指标
        """
        data_category = '财务指标'
        column_desc = self._factor_param[data_category]['输出参数']

        df = self._pro.fina_indicator(ts_code=ticker, fields=list(column_desc.keys()))
        if df.empty:
            return
        df = df.dropna(subset=['ann_date', 'end_date'])
        df = df.sort_values('update_flag').groupby(['ann_date', 'end_date']).tail(1)
        df = df.drop('update_flag', axis=1).fillna(np.nan).replace(0, np.nan).dropna(how='all', axis=1)
        df = self._standardize_df(df, column_desc).sort_index()
        df = df.loc[df.index.get_level_values('报告期').month % 3 == 0, :]
        df = self.append_report_date_cache(df)
        self.db_interface.delete_id_records(data_category, ticker)
        self.db_interface.insert_df(df, data_category)
        return df

    def get_hs_constitute(self) -> None:
        """ 沪深股通成分股进出记录. 月末更新. """
        data_category = '沪深股通成份股'
        logging.getLogger(__name__).debug(f'开始下载{data_category}.')
        storage = []
        for hs_type, is_new in product(['SH', 'SZ'], ['0', '1']):
            storage.append(self._pro.hs_const(hs_type=hs_type, is_new=is_new))
        df = pd.concat(storage)
        in_part = df.loc[:, ['in_date', 'ts_code']]
        in_part[data_category] = True
        out_part = df.loc[:, ['out_date', 'ts_code']].dropna()
        out_part[data_category] = False
        out_part.rename({'out_date': 'in_date'}, axis=1, inplace=True)
        stacked_df = pd.concat([in_part, out_part])
        stacked_df = self._standardize_df(stacked_df, {'in_date': 'DateTime', 'ts_code': 'ID'})
        self.db_interface.update_df(stacked_df, data_category)
        logging.getLogger(__name__).info(f'{data_category}数据下载完成')

    @date_utils.strlize_input_dates
    def get_hs_holding(self, date: date_utils.DateType):
        data_category = '沪深港股通持股明细'
        desc = self._factor_param[data_category]['输出参数']
        fields = list(desc.keys())

        df = self._pro.hk_hold(trade_date=date, fields=fields)
        df = self._standardize_df(df, desc)
        self.db_interface.update_df(df, data_category)

    def update_hs_holding(self) -> None:
        """ 沪深港股通持股明细 """
        data_category = '沪深港股通持股明细'
        start_date = self.db_interface.get_latest_timestamp(data_category, START_DATE['ggt'])
        dates = self.calendar.select_dates(start_date, dt.date.today())

        logging.getLogger(__name__).debug(f'开始下载{data_category}.')
        with tqdm(dates) as pbar:
            for date in dates:
                pbar.set_description(f'下载{date}的沪深港股通持股明细')
                self.get_hs_holding(date)
                pbar.update()
        logging.getLogger(__name__).info(f'{data_category}下载完成.')

    #######################################
    # HK stock funcs
    #######################################
    def update_hk_stock_daily(self):
        table_name = '港股日行情'

        hk_cal = date_utils.HKTradingCalendar(self.db_interface)
        start_date = self.db_interface.get_latest_timestamp(table_name, START_DATE['hk_daily'])
        end_date = hk_cal.yesterday()
        dates = hk_cal.select_dates(start_date=start_date, end_date=end_date, inclusive=(False, True))

        rate = self._factor_param[table_name]['每分钟限速']
        rate_limiter = RateLimiter(rate, 60)

        with tqdm(dates) as pbar:
            for date in dates:
                with rate_limiter:
                    pbar.set_description(f'下载{date}的{table_name}')
                    self.get_hk_stock_daily(date)
                    pbar.update()

    @date_utils.strlize_input_dates
    def get_hk_stock_daily(self, date: date_utils.DateType) -> pd.DataFrame:
        table_name = '港股日行情'
        desc = self._factor_param[table_name]['输出参数']
        df = self._pro.hk_daily(trade_date=date, fields=list(desc.keys()))
        price_df = self._standardize_df(df, desc)
        self.db_interface.insert_df(price_df, table_name)
        return price_df

    #######################################
    # index funcs
    #######################################
    @date_utils.strlize_input_dates
    def get_index_daily(self, date: date_utils.DateType) -> None:
        """
        获取指数行情信息. 包括开高低收, 量额, 市盈, 市净, 市值
        默认指数为沪指, 深指, 中小盘, 创业板, 50, 300, 500
        注: 300不包含市盈等指标

        :param date: 日期
        :return: 指数行情信息
        """
        table_name = '指数日行情'
        desc = self._factor_param[table_name]['输出参数']
        price_fields = list(desc.keys())
        basic_desc = self._factor_param['大盘指数每日指标']['输出参数']
        basic_fields = list(basic_desc.keys())

        storage = []
        indexes = list(constants.STOCK_INDEXES.values())
        for index in indexes:
            storage.append(self._pro.index_daily(ts_code=index, start_date=date, end_date=date, fields=price_fields))
        price_info = pd.concat(storage)
        price_info['vol'] = price_info['vol'] * 100
        price_info['amount'] = price_info['amount'] * 1000
        price_info = self._standardize_df(price_info, desc)

        valuation_info = self._pro.index_dailybasic(trade_date=date, fields=basic_fields)
        valuation_info = self._standardize_df(valuation_info, basic_desc)
        data = pd.concat([price_info, valuation_info], axis=1)
        data = data.loc[data.index.get_level_values('ID').isin(indexes), :]
        self.db_interface.insert_df(data, table_name)

    def update_index_daily(self):
        table_name = '指数日行情'
        start_date = self.db_interface.get_latest_timestamp(table_name, START_DATE['index_daily'])
        dates = self.calendar.select_dates(start_date, dt.date.today(), inclusive=(False, True))

        rate = self._factor_param[table_name]['每分钟限速']
        rate_limiter = RateLimiter(rate, period=60)

        logging.getLogger(__name__).debug(f'开始下载{table_name}.')
        with tqdm(dates) as pbar:
            for date in dates:
                with rate_limiter:
                    pbar.set_description(f'下载{date}的{table_name}')
                    self.get_index_daily(date)
                    pbar.update()
        logging.getLogger(__name__).info(f'{table_name}下载完成')

    @date_utils.dtlize_input_dates
    def get_index_weight(self, indexes: Sequence[str] = None,
                         start_date: date_utils.DateType = None, end_date: date_utils.DateType = None) -> None:
        """ 指数成分和权重

        默认指数为 ['000016.SH', '399300.SH', '000905.SH'], 即50, 300, 500

        :param indexes: 指数代码
        :param start_date: 开始时间
        :param end_date: 结束时间
        :return: None
        """
        data_category = '指数成分和权重'
        column_desc = self._factor_param[data_category]['输出参数']
        indexes = constants.BOARD_INDEXES if indexes is None else indexes

        if end_date is None:
            end_date = dt.datetime.today()
        dates = self.calendar.last_day_of_month(start_date, end_date)
        dates = sorted(list(set([start_date] + dates + [end_date])))

        logging.getLogger(__name__).debug(f'开始下载{data_category}.')
        with tqdm(dates) as pbar:
            for i in range(len(dates) - 1):
                storage = []
                curr_date_str = date_utils.date_type2str(dates[i])
                next_date_str = date_utils.date_type2str(dates[i + 1])
                for index in indexes:
                    pbar.set_description(f'下载{curr_date_str} 到 {next_date_str} 的 {index} 的 成分股权重')
                    storage.append(self._pro.index_weight(index_code=index,
                                                          start_date=curr_date_str, end_date=next_date_str))
                df = self._standardize_df(pd.concat(storage), column_desc)
                self.db_interface.update_df(df, '指数成分股权重')
                pbar.update()
        logging.getLogger(__name__).info(f'{data_category}下载完成.')

    #######################################
    # future funcs
    #######################################
    # TODO
    @date_utils.strlize_input_dates
    def _get_future_settle_info(self, date):
        table_name = '期货结算参数'
        desc = self._factor_param[table_name]['输出参数']
        storage = []
        for exchange in constants.FUTURE_EXCHANGES:
            storage.append(self._pro.fut_settle(trade_date=date, exchange=exchange, fields=list(desc.keys())))
        data = pd.concat(storage, ignore_index=True)
        df = self._standardize_df(data, desc)
        return df

    #######################################
    # funds funcs
    #######################################
    def update_fund_daily(self):
        """更新基金日行情"""
        daily_table_name = '场内基金日行情'
        nav_table_name = '公募基金净值'
        asset_table_name = '基金规模数据'
        daily_params = self._factor_param[daily_table_name]['输出参数']
        nav_params = self._factor_param[nav_table_name]['输出参数']
        share_params = self._factor_param[asset_table_name]['输出参数']

        start_date = self.db_interface.get_latest_timestamp(daily_table_name, START_DATE['fund_daily'])
        start_date = self.calendar.offset(start_date, -4)
        end_date = dt.date.today()
        dates = self.calendar.select_dates(start_date, end_date, (False, True))
        rate = self._factor_param[nav_table_name]['每分钟限速']
        rate_limiter = RateLimiter(rate, period=60)
        with tqdm(dates) as pbar:
            for date in dates:
                with rate_limiter:
                    pbar.set_description(f'下载{date}的{daily_table_name}')
                    date_str = date_utils.date_type2str(date)

                    daily_data = self._pro.fund_daily(trade_date=date_str, fields=list(daily_params.keys()))
                    daily_data['vol'] = daily_data['vol'] * 100
                    daily_data['amount'] = daily_data['amount'] * 1000
                    daily_data = self._standardize_df(daily_data, daily_params)

                    ex_nav_data = self._pro.fund_nav(nav_date=date_str, market='E')
                    ex_nav_part = ex_nav_data.loc[:, ['ts_code', 'nav_date', 'unit_nav']]
                    ex_nav_part = self._standardize_df(ex_nav_part, nav_params)

                    share_data = self._pro.fund_share(trade_date=date_str)
                    share_data['fd_share'] = share_data['fd_share'] * 10000
                    ind = share_data['market'] == 'O'
                    share_data.drop(['fund_type', 'market'], axis=1, inplace=True)
                    share_data = self._standardize_df(share_data, share_params)
                    ex_share_data = share_data.loc[~ind, :]
                    of_share_data = share_data.loc[ind, :]

                    db_data = daily_data.join(ex_nav_part, how='left').join(ex_share_data, how='left')

                    nav_data = self._pro.fund_nav(nav_date=date_str, market='O', fields=list(nav_params.keys()))
                    nav_data = nav_data.loc[~(pd.isna(nav_data['accum_nav']) & nav_data['unit_nav'] == 1), :].drop(
                        'accum_nav', axis=1)
                    nav_part = self._standardize_df(nav_data.iloc[:, :3].copy(), nav_params)
                    asset_part = self._standardize_df(nav_data.iloc[:, [0, 1, 3, 4]].dropna(), nav_params)

                    self.db_interface.update_df(db_data, daily_table_name)
                    self.db_interface.update_df(nav_part, '场外基金净值')
                    self.db_interface.update_df(of_share_data, '场外基金份额')
                    self.db_interface.update_df(asset_part, '场外基金规模')

                    pbar.update()
        logging.getLogger(__name__).info(f'{daily_table_name} 更新完成.')

    def update_fund_asset(self, tickers: Sequence[str] = None):
        if tickers is None:
            tickers = FundTickers(self.db_interface).all_ticker()
        tickers = [it for it in tickers if len(it) == 9]
        asset_table_name = '场外基金份额'
        share_params = self._factor_param[asset_table_name]['输出参数']
        rate = self._factor_param[asset_table_name]['每分钟限速'] - 1
        rate_limiter = RateLimiter(rate, period=60)
        storage = []
        with tqdm(tickers) as pbar:
            for ticker in tickers:
                with rate_limiter:
                    pbar.set_description(f'更新 {ticker} 的份额')
                    storage.append(self._pro.fund_share(ts_code=ticker))
                    pbar.update()
        share_data = pd.concat(storage)
        share_data['fd_share'] = share_data['fd_share'] * 10000
        ind = share_data['market'] == 'O'
        share_data.drop(['fund_type', 'market'], axis=1, inplace=True)
        share_data = self._standardize_df(share_data, share_params)
        ex_share_data = share_data.loc[~ind, :]
        ex_to_of_share_data = self.generate_of_data_from_exchange_data(ex_share_data)
        of_share_data = pd.concat([share_data.loc[ind, :], ex_to_of_share_data])

        self.db_interface.update_df(ex_share_data, '场内基金日行情')
        self.db_interface.update_df(of_share_data, '场外基金份额')

    def update_fund_dividend(self):
        """更新基金分红信息"""
        table_name = '公募基金分红'
        params = self._factor_param[table_name]['输出参数']
        rate = self._factor_param[table_name]['每分钟限速']

        start_date = self.db_interface.get_latest_timestamp(table_name, dt.date(1999, 3, 31))
        end_date = dt.date.today()
        dates = self.calendar.select_dates(start_date, end_date, (False, True))
        with tqdm(dates) as pbar:
            rate_limiter = RateLimiter(rate - 1, period=60)
            for date in dates:
                with rate_limiter:
                    pbar.set_description(f'下载{date}的{table_name}')
                    df = self._pro.fund_div(ex_date=date_utils.date_type2str(date), fields=list(params.keys()))
                    df = df.dropna().drop_duplicates()

                    shsz_part = df.loc[~df['ts_code'].str.endswith('.OF'), ['ts_code', 'ex_date', 'div_cash']].copy()
                    shsz_part = self._standardize_df(shsz_part, params)

                    of_part = df.loc[:, ['ts_code', 'net_ex_date', 'div_cash']].copy()
                    of_part['ts_code'] = of_part['ts_code'].str.replace('SZ|SH', 'OF', regex=True)
                    of_part = self._standardize_df(of_part, params)

                    data = pd.concat([of_part, shsz_part])
                    self.db_interface.update_df(data, table_name)
                    pbar.update()
        logging.getLogger(__name__).info(f'{table_name} 更新完成.')

    def get_update_fund_portfolio_info(self):
        tickers = StockFundTickers(self.db_interface).ticker()
        fund_manager_info = self.db_interface.read_table('基金列表', ids=tickers)
        managers = fund_manager_info['管理人'].drop_duplicates().tolist()
        update_managers = []
        table_name = '公募基金持仓'
        rate = self._factor_param[table_name]['每分钟限速']

        rate_limiter = RateLimiter(rate - 1, period=60)
        report_period = None
        for manager in managers:
            for investment_type in ['灵活配置型基金', '偏股混合型基金']:
                mask = (fund_manager_info['管理人'] == manager) & (fund_manager_info['投资类型'] == investment_type)
                tickers = fund_manager_info.loc[mask, :].index.tolist()
                checker = False
                for ticker in tickers:
                    holding = self.db_interface.read_table('公募基金持仓', ids=ticker)
                    if not holding.empty:
                        db_reporting_period = holding.index.get_level_values('报告期')[0]
                        if db_reporting_period >= date_utils.ReportingDate.get_latest_report_date()[-1]:
                            break
                        with rate_limiter:
                            df = self._pro.fund_portfolio(ts_code=ticker)
                            tmp = date_utils.date_type2datetime(df['end_date'][0])
                            if tmp >= db_reporting_period:
                                report_period = tmp
                                update_managers.append(manager)
                                checker = True
                                break
                if checker:
                    break

        tickers = FundWithStocksTickers(self.db_interface).ticker()
        storage = []
        for manager in update_managers:
            man_ticker = set(tickers) & set(
                fund_manager_info.loc[fund_manager_info['管理人'] == manager, :].index.tolist())
            storage.extend(list(man_ticker))
        self.update_fund_portfolio(storage[25:], report_period)

    def update_fund_portfolio(self, tickers: Sequence[str] = None, end_date: dt.datetime = None):
        """更新公募基金持仓数据

        PS: 每个基金只保存最近的4000条记录
        """
        table_name = '公募基金持仓'
        params = self._factor_param[table_name]['输出参数']
        rate = self._factor_param[table_name]['每分钟限速']
        if tickers is None:
            tickers = FundTickers(self.db_interface).ticker()

        with tqdm(tickers) as pbar:
            rate_limiter = RateLimiter(rate - 1, period=60)
            for ticker in tickers:
                with rate_limiter:
                    pbar.set_description(f'下载{ticker}的{table_name}')
                    df = self._pro.fund_portfolio(ts_code=ticker, fields=list(params.keys()))
                    df = df.drop_duplicates(subset=list(params.keys())[:4])
                    df = self._standardize_df(df, params)
                    if end_date:
                        df = df.loc[df.index.get_level_values('报告期') == end_date, :]
                    try:
                        self.db_interface.insert_df(df, table_name)
                    except BaseException:
                        pass
                    pbar.update()
        logging.getLogger(__name__).info(f'{table_name} 更新完成.')

    #######################################
    # us stock funcs
    #######################################
    def get_us_stock(self, date: date_utils.DateType):
        """获取美股日行情"""
        table_name = '美股日行情'
        desc = self._factor_param[table_name]['输出参数']

        current_date_str = date_utils.date_type2str(date)
        df = self._pro.us_daily(trade_date=current_date_str, fields=list(desc.keys()))
        price_df = self._standardize_df(df, desc)
        self.db_interface.update_df(price_df, table_name)

    #######################################
    # utils funcs
    #######################################
    @staticmethod
    def _standardize_df(df: pd.DataFrame, parameter_info: Mapping[str, str]) -> Union[pd.Series, pd.DataFrame]:
        dates_columns = [it for it in df.columns if it.endswith('date')]
        for it in dates_columns:
            df[it] = df[it].apply(date_utils.date_type2datetime)

        df.rename(parameter_info, axis=1, inplace=True)
        index = [it for it in ['DateTime', 'ID', 'ConstituteTicker', '报告期'] if it in df.columns]
        df = df.set_index(index, drop=True)
        if df.shape[1] == 1:
            df = df.iloc[:, 0]
        return df

    @staticmethod
    def _format_list_date(df: pd.DataFrame, extend_delist_date: bool = False) -> pd.Series:
        df.columns = ['ID', 'list_date', 'delist_date', '证券类型']
        listed = df.loc[:, ['ID', '证券类型', 'list_date']]
        listed['上市状态'] = True
        unlisted = df.loc[:, ['ID', '证券类型', 'delist_date']].dropna().rename({'delist_date': 'list_date'}, axis=1)
        unlisted['上市状态'] = False
        if extend_delist_date:
            listed['list_date'] = date_utils.date_type2datetime(listed['list_date'].tolist())
            unlisted['list_date'] = \
                [d + dt.timedelta(days=1) for d in date_utils.date_type2datetime(unlisted['list_date'].tolist())]
        output = pd.concat([listed, unlisted], ignore_index=True).dropna()
        output = TushareData._standardize_df(output, {'ts_code': 'ID', 'list_date': 'DateTime'})
        output = output.loc[output.index.get_level_values('DateTime') <= dt.datetime.now(), :]
        return output

    @staticmethod
    def format_ticker(tickers: Union[Sequence[str], str]) -> Union[Sequence[str], str]:
        if isinstance(tickers, str):
            return TushareData._format_ticker(tickers)
        else:
            return [TushareData._format_ticker(it) for it in tickers]

    @staticmethod
    def _format_ticker(ticker: str) -> str:
        ticker = ticker.replace('.CFX', '.CFE').replace('.ZCE', '.CZC')
        if ticker.endswith('.CZC') and len(ticker) <= 10:
            ticker = FutureTickerFormatter().format_czc_ticker(ticker)
        return ticker

    @classmethod
    def from_config(cls, config_loc: str):
        with open(config_loc, 'r', encoding='utf-8') as f:
            mod_config = json.load(f)
        db_interface = config.generate_db_interface_from_config(config_loc)
        return cls(db_interface=db_interface, tushare_token=mod_config['tushare']['token'])

    @staticmethod
    def append_report_date_cache(data: pd.DataFrame) -> pd.DataFrame:
        dates = data.index.get_level_values('DateTime').unique()
        storage = []

        def deal_data(report_date, offset_str: str):
            pre_report_date = date_utils.ReportingDate.offset(report_date, offset_str)
            pre_record = info.loc[info.index.get_level_values('报告期') == pre_report_date].tail(1)
            pre_date = None if pre_record.empty else pre_record.index.get_level_values('DateTime')[0]
            return pre_date

        for date in dates:
            info = data.loc[data.index.get_level_values('DateTime') <= date, :]
            newest_entry = info.tail(1)
            report_date = pd.to_datetime(newest_entry.index.get_level_values('报告期')[0])

            # quarterly
            q1 = deal_data(report_date, 'q1')
            q2 = deal_data(report_date, 'q2')
            q4 = deal_data(report_date, 'q4')
            q5 = deal_data(report_date, 'q5')

            # yearly
            y1 = deal_data(report_date, 'y1')
            y2 = deal_data(report_date, 'y2')
            y3 = deal_data(report_date, 'y3')
            y5 = deal_data(report_date, 'y5')

            res = pd.DataFrame([q1, q2, q4, q5, y1, y2, y3, y5]).T.set_index(newest_entry.index)
            res.columns = ['q1', 'q2', 'q4', 'q5', 'y1', 'y2', 'y3', 'y5']
            storage.append(res)

        cache = pd.concat(storage)
        return pd.concat([data, cache], axis=1)

    @staticmethod
    def filter_valid_cn_equity_ticker(tickers: Sequence[str]) -> List[bool]:
        return [len(ticker) == 9 for ticker in tickers]

    @staticmethod
    def generate_of_data_from_exchange_data(exchange_data: Union[pd.Series, pd.DataFrame]):
        new_id = exchange_data.index.get_level_values('ID').str.replace('SH|SZ', 'OF', regex=True)
        new_index = pd.MultiIndex.from_arrays([exchange_data.index.get_level_values('DateTime'), new_id.values],
                                              names=['DateTime', 'ID'])
        exchange_data.index = new_index
        return exchange_data
=======
import datetime as dt
import itertools
import json
import logging
import re
from functools import cached_property
from itertools import product
from typing import Callable, List, Mapping, Optional, Sequence, Union

import numpy as np
import pandas as pd
import tushare as ts
from ratelimiter import RateLimiter
from retrying import retry
from tqdm import tqdm

from .data_source import DataSource
from .. import config, constants, date_utils, utils
from ..database_interface import DBInterface
from ..ticker_utils import FutureTickerFormatter
from ..tickers import FundTickers, FundWithStocksTickers, StockFundTickers, StockTickers


class TushareData(DataSource):
    START_DATE = {
        'common': dt.datetime(1990, 1, 1),
        'shibor': dt.datetime(2006, 10, 8),
        'ggt': dt.datetime(2016, 6, 29),  # 港股通
        'hk_cal': dt.datetime(1980, 1, 1),
        'hk_daily': dt.datetime(1990, 1, 2),
        'fund_daily': dt.datetime(1998, 4, 6),
        'index_daily': dt.datetime(2008, 1, 1),
        'index_weight': dt.datetime(2005, 1, 1)
    }

    def __init__(self, tushare_token: str = None, db_interface: DBInterface = None, param_json_loc: str = None) -> None:
        """
        Tushare to Database. 将tushare下载的数据写入数据库中

        :param tushare_token: tushare token
        :param db_interface: DBInterface
        :param param_json_loc: tushare 返回df的列名信息
        """
        if tushare_token is None:
            tushare_token = config.get_global_config()['tushare']['token']
            db_interface = config.get_db_interface()
        super().__init__(db_interface)
        self.token = tushare_token
        self._pro = None
        self._factor_param = utils.load_param('tushare_param.json', param_json_loc)

    def login(self):
        self._pro = ts.pro_api(self.token)

    def logout(self):
        self._pro = ts.pro_api('')

    def init_db(self):
        """Initialize database data. They cannot be achieved by naive ``update_*`` function"""
        self.init_hk_calendar()
        self.init_stock_names()
        self.init_accounting_data()
        fund_tickers = FundTickers(self.db_interface).all_ticker()
        self.update_fund_portfolio(fund_tickers)

    def update_base_info(self):
        """Update calendar and ticker lists"""
        self.update_calendar()
        self.update_hk_calendar()
        self.update_stock_list_date()
        self.update_convertible_bond_list_date()
        # self.update_fund_list_date()
        self.update_future_list_date()
        self.update_option_list_date()

    #######################################
    # init func
    #######################################
    def init_hk_calendar(self) -> None:
        """ 更新港交所交易日历 """
        table_name = '港股交易日历'
        if self.db_interface.get_latest_timestamp(table_name):
            df = self._pro.hk_tradecal(is_open=1)
        else:
            storage = []
            end_dates = ['19850101', '19900101', '19950101', '20000101', '20050101', '20100101', '20150101', '20200101']
            for end_date in end_dates:
                storage.append(self._pro.hk_tradecal(is_open=1, end_date=end_date))
            storage.append(self._pro.hk_tradecal(is_open=1))
            df = pd.concat(storage, ignore_index=True).drop_duplicates()

        cal_date = df.cal_date
        cal_date = cal_date.sort_values()
        cal_date.name = '交易日期'
        cal_date = cal_date.map(date_utils.date_type2datetime)

        self.db_interface.update_df(cal_date, table_name)

    def init_stock_names(self):
        """获取所有股票的曾用名"""
        raw_df = self.update_stock_names()
        raw_df_start_dates = raw_df.index.get_level_values('DateTime').min()
        uncovered_stocks = self.stock_tickers.ticker(raw_df_start_dates)

        with tqdm(uncovered_stocks) as pbar:
            for stock in uncovered_stocks:
                pbar.set_description(f'下载{stock}的股票名称')
                self.update_stock_names(stock)
                pbar.update()
        logging.getLogger(__name__).info('股票曾用名下载完成.')

    @cached_property
    def stock_tickers(self) -> StockTickers:
        return StockTickers(self.db_interface)

    #######################################
    # listing funcs
    #######################################
    def update_calendar(self) -> None:
        """ 更新上交所交易日历 """
        table_name = '交易日历'
        df = self._pro.trade_cal(is_open=1)
        cal_date = df.cal_date
        cal_date.name = '交易日期'
        cal_date = cal_date.map(date_utils.date_type2datetime)

        self.db_interface.purge_table(table_name)
        self.db_interface.insert_df(cal_date, table_name)

    def update_hk_calendar(self) -> None:
        """ 更新港交所交易日历 """
        table_name = '港股交易日历'
        df = self._pro.hk_tradecal(is_open=1)
        cal_date = df.cal_date
        cal_date = cal_date.sort_values()
        cal_date.name = '交易日期'
        cal_date = cal_date.map(date_utils.date_type2datetime)
        cal_date.index.name = 'index'
        db_data = self.db_interface.read_table(table_name)
        db_data = db_data.loc[db_data['交易日期'] < cal_date.min(), :]
        data = pd.concat([db_data.set_index('index').iloc[:, 0], cal_date], ignore_index=True)

        self.db_interface.purge_table(table_name)
        self.db_interface.insert_df(data, table_name)

    def update_stock_list_date(self) -> None:
        """ 更新所有股票列表, 包括上市, 退市和暂停上市的股票

        ref: https://tushare.pro/document/2?doc_id=25

        """
        data_category = '股票列表'

        logging.getLogger(__name__).debug(f'开始下载{data_category}.')
        storage = []
        list_status = ['L', 'D', 'P']
        fields = ['ts_code', 'list_date', 'delist_date']
        for status in list_status:
            storage.append(self._pro.stock_basic(exchange='', list_status=status, fields=fields))
        output = pd.concat(storage)
        output['证券类型'] = 'A股股票'
        list_info = self._format_list_date(output.loc[:, ['ts_code', 'list_date', 'delist_date', '证券类型']])
        self.db_interface.update_df(list_info, '证券代码')
        logging.getLogger(__name__).info(f'{data_category}下载完成.')

    # TODO
    def get_hk_stock_list_date(self):
        """ 更新所有港股股票列表, 包括上市, 退市和暂停上市的股票

        ref: https://tushare.pro/document/2?doc_id=25

        """
        data_category = '股票列表'

        logging.getLogger(__name__).debug(f'开始下载{data_category}.')
        storage = []
        list_status = ['L', 'D']
        for status in list_status:
            storage.append(self._pro.hk_basic(list_status=status))
        output = pd.concat(storage)
        output['证券类型'] = '港股股票'
        list_info = self._format_list_date(output.loc[:, ['ts_code', 'list_date', 'delist_date', '证券类型']])
        self.db_interface.update_df(list_info, '证券代码')
        logging.getLogger(__name__).info(f'{data_category}下载完成.')

    def update_convertible_bond_list_date(self) -> None:
        """ 更新可转债信息
            ref: https://tushare.pro/document/2?doc_id=185
        """
        data_category = '可转债基本信息'
        desc = self._factor_param[data_category]['输出参数']

        logging.getLogger(__name__).debug(f'开始下载{data_category}.')
        output = self._pro.cb_basic(fields=list(desc.keys()))

        # list date
        list_info = output.loc[:, ['ts_code', 'list_date', 'delist_date']]
        list_info['证券类型'] = '可转债'
        list_info = self._format_list_date(list_info, extend_delist_date=True)
        self.db_interface.update_df(list_info, '证券代码')

        # names
        name_info = output.loc[:, ['list_date', 'ts_code', 'bond_short_name']].rename({'list_date': 'DateTime'},
                                                                                      axis=1).dropna()
        name_info = self._standardize_df(name_info, desc)
        self.db_interface.update_df(name_info, '证券名称')

        # info
        output = self._standardize_df(output, desc)
        self.db_interface.update_df(output, '可转债列表')
        logging.getLogger(__name__).info(f'{data_category}下载完成.')

    def update_future_list_date(self) -> None:
        """ 更新期货合约
            ref: https://tushare.pro/document/2?doc_id=135
        """
        data_category = '期货合约信息表'
        desc = self._factor_param[data_category]['输出参数']

        def find_start_num(a):
            g = re.match(r'[\d.]*', a)
            return float(g.group(0))

        logging.getLogger(__name__).debug(f'开始下载{data_category}.')
        storage = []
        for exchange in constants.FUTURE_EXCHANGES:
            storage.append(self._pro.fut_basic(exchange=exchange, fields=list(desc.keys()) + ['per_unit']))
        output = pd.concat(storage, ignore_index=True)
        output.ts_code = self.format_ticker(output['ts_code'].tolist())
        output.multiplier = output.multiplier.where(output.multiplier.notna(), output.per_unit)
        output = output.dropna(subset=['multiplier']).drop('per_unit', axis=1)
        output.quote_unit_desc = output.quote_unit_desc.apply(find_start_num)

        # exclude XINE's TAS contracts
        output = output.loc[~output.symbol.str.endswith('TAS'), :]
        # drop AP2107.CZC
        output = output.loc[output.symbol != 'AP107', :]

        db_ids = self.db_interface.get_all_id('证券代码')
        output = output.loc[~output['ts_code'].isin(db_ids), :]

        # list date
        list_info = output.loc[:, ['ts_code', 'list_date', 'delist_date']]
        list_info['证券类型'] = '期货'
        list_info = self._format_list_date(list_info, extend_delist_date=True)
        self.db_interface.insert_df(list_info, '证券代码')

        # names
        name_info = output.loc[:, ['list_date', 'ts_code', 'name']].rename({'list_date': 'DateTime'}, axis=1)
        name_info = self._standardize_df(name_info, desc)
        self.db_interface.update_df(name_info, '证券名称')

        # info
        output = self._standardize_df(output, desc)
        self.db_interface.insert_df(output, '期货合约')
        logging.getLogger(__name__).info(f'{data_category}下载完成.')

    def update_option_list_date(self) -> None:
        """ 更新期权合约
            ref: https://tushare.pro/document/2?doc_id=158
        """
        data_category = '期权合约信息'
        desc = self._factor_param[data_category]['输出参数']

        logging.getLogger(__name__).debug(f'开始下载{data_category}.')
        storage = []
        for exchange in constants.FUTURE_EXCHANGES + constants.STOCK_EXCHANGES:
            storage.append(self._pro.opt_basic(exchange=exchange, fields=list(desc.keys())))
        output = pd.concat(storage)
        output.opt_code = output.opt_code.str.replace('OP$', '', regex=True)
        output.opt_code = self.format_ticker(output['opt_code'].tolist())
        output.ts_code = self.format_ticker(output['ts_code'].tolist())

        db_ids = self.db_interface.get_all_id('证券代码')
        output = output.loc[~output['ts_code'].isin(db_ids), :]

        # list date
        list_info = output.loc[:, ['ts_code', 'list_date', 'delist_date', 'opt_type']]
        list_info = self._format_list_date(list_info, extend_delist_date=True)
        self.db_interface.insert_df(list_info, '证券代码')

        # names
        name_info = output.loc[:, ['list_date', 'ts_code', 'name']].rename({'list_date': 'DateTime'}, axis=1)
        name_info = self._standardize_df(name_info, desc)
        self.db_interface.insert_df(name_info, '证券名称')

        # info
        info = self._standardize_df(output, desc)
        self.db_interface.insert_df(info, '期权合约')
        logging.getLogger(__name__).info(f'{data_category}下载完成.')

    def update_fund_list_date(self) -> None:
        """ 更新基金列表
            ref: https://tushare.pro/document/2?doc_id=19
        """
        data_category = '公募基金列表'
        desc = self._factor_param[data_category]['输出参数']

        logging.getLogger(__name__).debug(f'开始下载{data_category}.')
        storage = []
        for market, status in itertools.product(['E', 'O'], ['D', 'I', 'L']):
            storage.append(self._pro.fund_basic(market=market, status=status, fields=list(desc.keys())))
        output = pd.concat(storage)
        output = output.loc[self.filter_valid_cn_equity_ticker(output.ts_code), :]
        etf_type = ['ETF' if it.endswith('ETF') else '' for it in output['name']]
        openness = ['' if it == '契约型开放式' else '封闭' for it in output['type']]
        exchange_type = ['' if it == 'E' else '场外' for it in output['market']]
        end_type = '基金'
        output.fund_type = output.fund_type + etf_type + openness + exchange_type + end_type

        # list date
        exchange_part = output.loc[output.market == 'E', :]
        listed1 = exchange_part.loc[:, ['ts_code', 'list_date', 'delist_date', 'fund_type']]
        list_info1 = self._format_list_date(listed1, extend_delist_date=True)

        otc_part = output.loc[output.market == 'O', :]
        listed2 = otc_part.loc[:, ['ts_code', 'found_date', 'due_date', 'fund_type']]
        list_info2 = self._format_list_date(listed2, extend_delist_date=True)

        list_info = pd.concat([list_info1, list_info2])
        self.db_interface.update_df(list_info, '证券代码')

        # names
        exchange_name = exchange_part.loc[:, ['ts_code', 'list_date', 'name']]
        otc_name = otc_part.loc[:, ['ts_code', 'found_date', 'name']].rename({'found_date': 'list_date'}, axis=1)
        name_info = pd.concat([exchange_name, otc_name]).dropna()
        name_info.columns = ['ID', 'DateTime', '证券名称']
        name_info.DateTime = date_utils.date_type2datetime(name_info['DateTime'].tolist())
        name_info = name_info.set_index(['DateTime', 'ID'])
        self.db_interface.update_df(name_info, '证券名称')

        # info
        output = output.drop(['type', 'market'], axis=1)
        content = self._standardize_df(output, desc)
        self.db_interface.purge_table('基金列表')
        self.db_interface.insert_df(content, '基金列表')
        logging.getLogger(__name__).info(f'{data_category}下载完成.')

    #######################################
    # interest funcs
    #######################################
    @date_utils.strlize_input_dates
    def get_shibor(self, start_date: date_utils.DateType = None, end_date: date_utils.DateType = None) -> pd.DataFrame:
        """ Shibor利率数据 """
        data_category = 'Shibor利率数据'
        desc = self._factor_param[data_category]['输出参数']

        logging.getLogger(__name__).debug(f'开始下载{data_category}.')
        df = self._pro.shibor(start_date=start_date, end_date=end_date)
        df = self._standardize_df(df, desc)
        self.db_interface.update_df(df, data_category)
        logging.getLogger(__name__).info(f'{data_category}下载完成.')
        return df

    #######################################
    # stock funcs
    #######################################
    def get_company_info(self) -> pd.DataFrame:
        """
        获取上市公司基本信息

        :ref: https://tushare.pro/document/2?doc_id=112

        :return: 上市公司基础信息df
        """
        data_category = '上市公司基本信息'
        column_desc = self._factor_param[data_category]['输出参数']
        fields = list(column_desc.keys())

        logging.getLogger(__name__).debug(f'开始下载{data_category}.')
        storage = []
        for exchange in constants.STOCK_EXCHANGES:
            storage.append(self._pro.stock_company(exchange=exchange, fields=fields))
        df = pd.concat(storage)
        df = self._standardize_df(df, column_desc)
        self.db_interface.update_df(df, data_category)
        logging.getLogger(__name__).info(f'{data_category}下载完成.')
        return df

    @date_utils.strlize_input_dates
    def get_ipo_info(self, start_date: date_utils.DateType = None) -> pd.DataFrame:
        """ IPO新股列表 """
        data_category = 'IPO新股列表'
        column_desc = self._factor_param[data_category]['输出参数']

        logging.getLogger(__name__).debug(f'开始下载{data_category}.')
        df = self._pro.new_share(start_date=start_date)
        df[['amount', 'market_amount', 'limit_amount']] = df[['amount', 'market_amount', 'limit_amount']] * 10000
        df['funds'] = df['funds'] * 100000000

        # list_date
        list_date_data = df.loc[df.issue_date != '', ['issue_date', 'ts_code']]
        list_date_data['证券类型'] = 'A股股票'
        list_date_data['上市状态'] = True
        list_date_data = self._standardize_df(list_date_data, {'issue_date': 'DateTime', 'ts_code': 'ID'})
        list_date_data = list_date_data.loc[list_date_data.index.get_level_values('DateTime') < dt.datetime.now(), :]
        self.db_interface.update_df(list_date_data, '证券代码')

        # info
        df = self._standardize_df(df, column_desc)
        self.db_interface.update_df(df, data_category)
        logging.getLogger(__name__).info(f'{data_category}下载完成.')
        return df

    def update_stock_names(self, ticker: str = None) -> pd.DataFrame:
        """更新曾用名

        ref: https://tushare.pro/document/2?doc_id=100

        :param ticker: 证券代码(000001.SZ)
        """
        data_category = '证券名称'
        column_desc = self._factor_param[data_category]['输出参数']
        fields = list(column_desc.keys())

        logging.getLogger(__name__).debug(f'开始下载{ticker if ticker else ""}{data_category}.')
        df = self._pro.namechange(ts_code=ticker, fields=fields)
        df = self._standardize_df(df, column_desc)
        self.db_interface.update_df(df, data_category)
        logging.getLogger(__name__).debug(f'{ticker if ticker else ""}{data_category}下载完成.')
        return df

    def get_daily_hq(self, trade_date: date_utils.DateType = None,
                     start_date: date_utils.DateType = None, end_date: date_utils.DateType = None) -> None:
        """更新每日行情

        行情信息包括: 开高低收, 量额, 复权因子, 股本

        :param trade_date: 交易日期
        :param start_date: 开始日期
        :param end_date: 结束日期

        交易日期查询一天, 开始结束日期查询区间. 二选一

        :return: None
        """
        if (not trade_date) & (not start_date):
            raise ValueError('trade_date 和 start_date 必填一个!')
        if end_date is None:
            end_date = dt.datetime.today()
        dates = [trade_date] if trade_date else self.calendar.select_dates(start_date, end_date)
        pre_date = self.calendar.offset(dates[0], -1)

        output_fields = '输出参数'

        price_desc = self._factor_param['日线行情'][output_fields]
        price_fields = list(price_desc.keys())
        adj_factor_desc = self._factor_param['复权因子'][output_fields]
        indicator_desc = self._factor_param['每日指标'][output_fields]
        indicator_fields = list(indicator_desc.keys())

        # pre data:
        def get_pre_data(tn: str) -> pd.Series:
            return self.db_interface.read_table(tn, tn, end_date=pre_date).groupby('ID').tail(1)

        pre_adj_factor = get_pre_data('复权因子')
        pre_dict = {'total_share': get_pre_data('总股本'),
                    'float_share': get_pre_data('流通股本'),
                    'free_share': get_pre_data('自由流通股本')}

        with tqdm(dates) as pbar:
            for date in dates:
                current_date_str = date_utils.date_type2str(date)
                pbar.set_description(f'下载{current_date_str}的日行情')

                # price data
                df = self._pro.daily(trade_date=current_date_str, fields=price_fields)
                df['vol'] = df['vol'] * 100
                df['amount'] = df['amount'] * 1000
                price_df = self._standardize_df(df, price_desc)
                self.db_interface.update_df(price_df, '股票日行情')

                # adj_factor data
                df = self._pro.adj_factor(trade_date=current_date_str)
                adj_df = self._standardize_df(df, adj_factor_desc)
                self.db_interface.update_compact_df(adj_df, '复权因子', pre_adj_factor)
                pre_adj_factor = adj_df

                # indicator data
                df = self._pro.daily_basic(trade_date=current_date_str, fields=indicator_fields)
                df = self._standardize_df(df, indicator_desc).multiply(10000)
                for key, value in pre_dict.items():
                    col_name = indicator_desc[key]
                    self.db_interface.update_compact_df(df[col_name], col_name, value)
                    pre_dict[key] = df[col_name]

                pbar.update()

    def update_pause_stock_info(self):
        """更新股票停牌信息"""
        table_name = '股票停牌'
        renaming_dict = self._factor_param[table_name]['输出参数']
        start_date = self.db_interface.get_latest_timestamp(table_name, dt.date(1990, 12, 10)) + dt.timedelta(days=1)
        end_date = self.calendar.yesterday()

        df = self._pro.suspend_d(start_date=date_utils.date_type2str(start_date),
                                 end_date=date_utils.date_type2str(end_date),
                                 suspend_type='S')
        output = df.loc[pd.isna(df.suspend_timing), ['ts_code', 'trade_date']]
        output['停牌类型'] = '停牌一天'
        output['停牌原因'] = ''
        output = self._standardize_df(output, renaming_dict)
        self.db_interface.insert_df(output, table_name)

    def get_all_dividend(self) -> None:
        """ 获取上市公司分红送股信息 """
        data_category = '分红送股'
        column_desc = self._factor_param[data_category]['输出参数']

        logging.getLogger(__name__).debug(f'开始下载{data_category}.')
        tickers = self.stock_tickers.all_ticker()
        with tqdm(tickers) as pbar:
            for stock in tickers:
                pbar.set_description(f'下载{stock}的分红送股数据')
                df = self._pro.dividend(ts_code=stock, fields=(list(column_desc.keys())))
                df = df.loc[df['div_proc'] == '实施', :]
                # 无公布时间的权宜之计
                df['ann_date'].where(df['ann_date'].notnull(), df['imp_ann_date'], inplace=True)
                df.drop(['div_proc', 'imp_ann_date'], axis=1, inplace=True)
                df.dropna(subset=['ann_date'], inplace=True)
                df = self._standardize_df(df, column_desc)
                df = df.drop_duplicates()

                try:
                    self.db_interface.insert_df(df, data_category)
                except Exception:
                    print(f'请手动处理{stock}的分红数据')

                pbar.update()

        logging.getLogger(__name__).info(f'{data_category}信息下载完成.')

    def update_dividend(self) -> None:
        """ 更新上市公司分红送股信息 """
        data_category = '分红送股'
        column_desc = self._factor_param[data_category]['输出参数']

        db_date = self.db_interface.get_column_max(data_category, '股权登记日')
        dates_range = self.calendar.select_dates(db_date, dt.date.today(), inclusive=(False, True))
        logging.getLogger(__name__).debug(f'开始下载{data_category}.')
        with tqdm(dates_range) as pbar:
            for date in dates_range:
                pbar.set_description(f'下载{date}的分红送股数据')
                date_str = date_utils.date_type2str(date)
                df = self._pro.dividend(record_date=date_str, fields=(list(column_desc.keys())))
                df = df.loc[df['div_proc'] == '实施', :]
                # 无公布时间的权宜之计
                df['ann_date'].where(df['ann_date'].notnull(), df['imp_ann_date'], inplace=True)
                df.drop(['div_proc', 'imp_ann_date'], axis=1, inplace=True)
                df = self._standardize_df(df, column_desc)
                self.db_interface.update_df(df, data_category)
                pbar.update()

        logging.getLogger(__name__).info(f'{data_category}信息下载完成.')

    def get_financial(self, ticker: str) -> None:
        """ 获取公司的 资产负债表, 现金流量表 和 利润表, 并写入数据库 """
        balance_sheet = '资产负债表'
        income = '利润表'
        cash_flow = '现金流量表'

        balance_sheet_desc = self._factor_param[balance_sheet]['输出参数']
        income_desc = self._factor_param[income]['输出参数']
        cash_flow_desc = self._factor_param[cash_flow]['输出参数']
        company_type_desc = self._factor_param[balance_sheet]['公司类型']

        combined_types = ['1', '4', '5', '11']
        mother_types = ['6', '9', '10', '12']

        def download_data(api_func: Callable, report_type_list: Sequence[str],
                          column_name_dict: Mapping[str, str], table_name: str) -> None:
            storage = []
            for i in report_type_list:
                storage.append(api_func(ts_code=ticker, report_type=i, fields=list(column_name_dict.keys())))
            df = pd.concat(storage, ignore_index=True)
            if df.empty:  # 000508 无数据
                return
            df = df.dropna(subset=['ann_date', 'f_ann_date', 'end_date'])  # 000166 申万宏源 早期数据无时间戳
            df = df.sort_values('update_flag').groupby(['ann_date', 'end_date', 'report_type']).tail(1)
            df = df.drop('update_flag', axis=1).fillna(np.nan).replace(0, np.nan).dropna(how='all', axis=1)
            df = df.set_index(['ann_date', 'f_ann_date', 'report_type']).sort_index().drop_duplicates(
                keep='first').reset_index()
            df = df.sort_values('report_type').drop(['ann_date', 'report_type'], axis=1)
            df = df.replace({'comp_type': company_type_desc})
            df = self._standardize_df(df, column_name_dict)
            df = df.loc[~df.index.duplicated(), :].sort_index()
            df = df.loc[df.index.get_level_values('报告期').month % 3 == 0, :]
            df = self.append_report_date_cache(df)

            self.db_interface.delete_id_records(table_name, ticker)
            try:
                self.db_interface.insert_df(df, table_name)
            except:
                logging.getLogger(__name__).error(f'{ticker} - {table_name} failed to get coherent data')

        loop_vars = [(self._pro.income, income_desc, income),
                     (self._pro.cashflow, cash_flow_desc, cash_flow),
                     (self._pro.balancesheet, balance_sheet_desc, balance_sheet)]
        for f, desc, table in loop_vars:
            download_data(f, mother_types, desc, f'母公司{table}')
            download_data(f, combined_types, desc, f'合并{table}')

    def init_accounting_data(self):
        tickers = self.stock_tickers.all_ticker()
        db_ticker = self.db_interface.get_column_max('合并资产负债表', 'ID')
        if db_ticker:
            tickers = tickers[tickers.index(db_ticker):]

        rate_limiter = RateLimiter(self._factor_param['资产负债表']['每分钟限速'] / 8, 60)
        logging.getLogger(__name__).debug('开始下载财报.')
        with tqdm(tickers) as pbar:
            for ticker in tickers:
                with rate_limiter:
                    pbar.set_description(f'下载 {ticker} 的财务数据')
                    self.get_financial(ticker)
                    pbar.update()

        logging.getLogger(__name__).info('财报下载完成')

    @retry(stop_max_attempt_number=3)
    def update_financial_data(self, date: dt.datetime = None):
        table_name = '财报披露计划'
        desc = self._factor_param[table_name]['输出参数']
        ref_table = '合并资产负债表'
        db_data = self.db_interface.read_table(ref_table, '期末总股本')
        latest = db_data.groupby('ID').tail(1).reset_index().loc[:, ['DateTime', 'ID']].rename({'ID': 'ts_code'},
                                                                                               axis=1)
        update_tickers = set(self.stock_tickers.all_ticker()) - set(latest.ts_code.tolist())

        report_dates = date_utils.ReportingDate.get_latest_report_date(date)
        for report_date in report_dates:
            df = self._pro.disclosure_date(end_date=date_utils.date_type2str(report_date), fields=list(desc.keys()))
            df.actual_date = df.actual_date.apply(date_utils.date_type2datetime)
            tmp = df.modify_date.str.split(',').apply(lambda x: x[-1] if x else None)
            df.modify_date = tmp.apply(date_utils.date_type2datetime)
            df2 = df.merge(latest, on='ts_code', how='left')
            df3 = df2.loc[(df2.actual_date > df2.DateTime) | (df2.modify_date > df2.DateTime), :]
            if not df3.empty:
                update_tickers = update_tickers.union(set(df3.ts_code.tolist()))

        with tqdm(update_tickers) as pbar:
            for ticker in update_tickers:
                pbar.set_description(f'更新 {ticker} 的财报')
                self.get_financial_index(ticker)
                self.get_financial(ticker)
                pbar.update()

    def get_financial_index(self, ticker: str) -> Optional[pd.DataFrame]:
        """ 获取财务指标

        :param ticker: 证券代码(000001.SZ)
        :return: 财务指标
        """
        data_category = '财务指标'
        column_desc = self._factor_param[data_category]['输出参数']

        df = self._pro.fina_indicator(ts_code=ticker, fields=list(column_desc.keys()))
        if df.empty:
            return
        df = df.dropna(subset=['ann_date', 'end_date'])
        df = df.sort_values('update_flag').groupby(['ann_date', 'end_date']).tail(1)
        df = df.drop('update_flag', axis=1).fillna(np.nan).replace(0, np.nan).dropna(how='all', axis=1)
        df = self._standardize_df(df, column_desc).sort_index()
        df = df.loc[df.index.get_level_values('报告期').month % 3 == 0, :]
        df = self.append_report_date_cache(df)
        self.db_interface.delete_id_records(data_category, ticker)
        self.db_interface.insert_df(df, data_category)
        return df

    def get_hs_constitute(self) -> None:
        """ 沪深股通成分股进出记录. 月末更新. """
        data_category = '沪深股通成份股'
        logging.getLogger(__name__).debug(f'开始下载{data_category}.')
        storage = []
        for hs_type, is_new in product(['SH', 'SZ'], ['0', '1']):
            storage.append(self._pro.hs_const(hs_type=hs_type, is_new=is_new))
        df = pd.concat(storage)
        in_part = df.loc[:, ['in_date', 'ts_code']]
        in_part[data_category] = True
        out_part = df.loc[:, ['out_date', 'ts_code']].dropna()
        out_part[data_category] = False
        out_part.rename({'out_date': 'in_date'}, axis=1, inplace=True)
        stacked_df = pd.concat([in_part, out_part])
        stacked_df = self._standardize_df(stacked_df, {'in_date': 'DateTime', 'ts_code': 'ID'})
        self.db_interface.update_df(stacked_df, data_category)
        logging.getLogger(__name__).info(f'{data_category}数据下载完成')

    @date_utils.strlize_input_dates
    def get_hs_holding(self, date: date_utils.DateType):
        data_category = '沪深港股通持股明细'
        desc = self._factor_param[data_category]['输出参数']
        fields = list(desc.keys())

        df = self._pro.hk_hold(trade_date=date, fields=fields)
        df = self._standardize_df(df, desc)
        self.db_interface.update_df(df, data_category)

    def update_hs_holding(self) -> None:
        """ 沪深港股通持股明细 """
        data_category = '沪深港股通持股明细'
        start_date = self.db_interface.get_latest_timestamp(data_category, self.START_DATE['ggt'])
        dates = self.calendar.select_dates(start_date, dt.date.today())

        logging.getLogger(__name__).debug(f'开始下载{data_category}.')
        with tqdm(dates) as pbar:
            for date in dates:
                pbar.set_description(f'下载{date}的沪深港股通持股明细')
                self.get_hs_holding(date)
                pbar.update()
        logging.getLogger(__name__).info(f'{data_category}下载完成.')

    #######################################
    # HK stock funcs
    #######################################
    def update_hk_stock_daily(self):
        table_name = '港股日行情'

        hk_cal = date_utils.HKTradingCalendar(self.db_interface)
        start_date = self.db_interface.get_latest_timestamp(table_name, self.START_DATE['hk_daily'])
        end_date = hk_cal.yesterday()
        dates = hk_cal.select_dates(start_date=start_date, end_date=end_date, inclusive=(False, True))

        rate = self._factor_param[table_name]['每分钟限速']
        rate_limiter = RateLimiter(rate, 60)

        with tqdm(dates) as pbar:
            for date in dates:
                with rate_limiter:
                    pbar.set_description(f'下载{date}的{table_name}')
                    self.get_hk_stock_daily(date)
                    pbar.update()

    @date_utils.strlize_input_dates
    def get_hk_stock_daily(self, date: date_utils.DateType) -> pd.DataFrame:
        table_name = '港股日行情'
        desc = self._factor_param[table_name]['输出参数']
        df = self._pro.hk_daily(trade_date=date, fields=list(desc.keys()))
        price_df = self._standardize_df(df, desc)
        self.db_interface.insert_df(price_df, table_name)
        return price_df

    #######################################
    # index funcs
    #######################################
    @date_utils.strlize_input_dates
    def get_index_daily(self, date: date_utils.DateType) -> None:
        """
        获取指数行情信息. 包括开高低收, 量额, 市盈, 市净, 市值
        默认指数为沪指, 深指, 中小盘, 创业板, 50, 300, 500
        注: 300不包含市盈等指标

        :param date: 日期
        :return: 指数行情信息
        """
        table_name = '指数日行情'
        desc = self._factor_param[table_name]['输出参数']
        price_fields = list(desc.keys())
        basic_desc = self._factor_param['大盘指数每日指标']['输出参数']
        basic_fields = list(basic_desc.keys())

        storage = []
        indexes = list(constants.STOCK_INDEXES.values())
        for index in indexes:
            storage.append(self._pro.index_daily(ts_code=index, start_date=date, end_date=date, fields=price_fields))
        price_info = pd.concat(storage)
        price_info['vol'] = price_info['vol'] * 100
        price_info['amount'] = price_info['amount'] * 1000
        price_info = self._standardize_df(price_info, desc)

        valuation_info = self._pro.index_dailybasic(trade_date=date, fields=basic_fields)
        valuation_info = self._standardize_df(valuation_info, basic_desc)
        data = pd.concat([price_info, valuation_info], axis=1)
        data = data.loc[data.index.get_level_values('ID').isin(indexes), :]
        self.db_interface.insert_df(data, table_name)

    def update_index_daily(self):
        table_name = '指数日行情'
        start_date = self.db_interface.get_latest_timestamp(table_name, self.START_DATE['index_daily'])
        dates = self.calendar.select_dates(start_date, dt.date.today(), inclusive=(False, True))

        rate = self._factor_param[table_name]['每分钟限速']
        rate_limiter = RateLimiter(rate, period=60)

        logging.getLogger(__name__).debug(f'开始下载{table_name}.')
        with tqdm(dates) as pbar:
            for date in dates:
                with rate_limiter:
                    pbar.set_description(f'下载{date}的{table_name}')
                    self.get_index_daily(date)
                    pbar.update()
        logging.getLogger(__name__).info(f'{table_name}下载完成')

    @date_utils.dtlize_input_dates
    def get_index_weight(self, indexes: Sequence[str] = None,
                         start_date: date_utils.DateType = None, end_date: date_utils.DateType = None) -> None:
        """ 指数成分和权重

        默认指数为 ['000016.SH', '399300.SH', '000905.SH'], 即50, 300, 500

        :param indexes: 指数代码
        :param start_date: 开始时间
        :param end_date: 结束时间
        :return: None
        """
        data_category = '指数成分和权重'
        column_desc = self._factor_param[data_category]['输出参数']
        indexes = constants.BOARD_INDEXES if indexes is None else indexes

        if end_date is None:
            end_date = dt.datetime.today()
        dates = self.calendar.last_day_of_month(start_date, end_date)
        dates = sorted(list(set([start_date] + dates + [end_date])))

        logging.getLogger(__name__).debug(f'开始下载{data_category}.')
        with tqdm(dates) as pbar:
            for i in range(len(dates) - 1):
                storage = []
                curr_date_str = date_utils.date_type2str(dates[i])
                next_date_str = date_utils.date_type2str(dates[i + 1])
                for index in indexes:
                    pbar.set_description(f'下载{curr_date_str} 到 {next_date_str} 的 {index} 的 成分股权重')
                    storage.append(self._pro.index_weight(index_code=index,
                                                          start_date=curr_date_str, end_date=next_date_str))
                df = self._standardize_df(pd.concat(storage), column_desc)
                self.db_interface.update_df(df, '指数成分股权重')
                pbar.update()
        logging.getLogger(__name__).info(f'{data_category}下载完成.')

    #######################################
    # future funcs
    #######################################
    # TODO
    @date_utils.strlize_input_dates
    def _get_future_settle_info(self, date):
        table_name = '期货结算参数'
        desc = self._factor_param[table_name]['输出参数']
        storage = []
        for exchange in constants.FUTURE_EXCHANGES:
            storage.append(self._pro.fut_settle(trade_date=date, exchange=exchange, fields=list(desc.keys())))
        data = pd.concat(storage, ignore_index=True)
        df = self._standardize_df(data, desc)
        return df

    #######################################
    # funds funcs
    #######################################
    def update_fund_daily(self):
        """更新基金日行情"""
        daily_table_name = '场内基金日行情'
        nav_table_name = '公募基金净值'
        asset_table_name = '基金规模数据'
        daily_params = self._factor_param[daily_table_name]['输出参数']
        nav_params = self._factor_param[nav_table_name]['输出参数']
        share_params = self._factor_param[asset_table_name]['输出参数']

        start_date = self.db_interface.get_latest_timestamp(daily_table_name, self.START_DATE['fund_daily'])
        start_date = self.calendar.offset(start_date, -4)
        end_date = dt.date.today()
        dates = self.calendar.select_dates(start_date, end_date, (False, True))
        rate = self._factor_param[nav_table_name]['每分钟限速']
        rate_limiter = RateLimiter(rate, period=60)
        with tqdm(dates) as pbar:
            for date in dates:
                with rate_limiter:
                    pbar.set_description(f'下载{date}的{daily_table_name}')
                    date_str = date_utils.date_type2str(date)

                    daily_data = self._pro.fund_daily(trade_date=date_str, fields=list(daily_params.keys()))
                    daily_data['vol'] = daily_data['vol'] * 100
                    daily_data['amount'] = daily_data['amount'] * 1000
                    daily_data = self._standardize_df(daily_data, daily_params)

                    ex_nav_data = self._pro.fund_nav(nav_date=date_str, market='E')
                    ex_nav_part = ex_nav_data.loc[:, ['ts_code', 'nav_date', 'unit_nav']]
                    ex_nav_part = self._standardize_df(ex_nav_part, nav_params)

                    share_data = self._pro.fund_share(trade_date=date_str)
                    share_data['fd_share'] = share_data['fd_share'] * 10000
                    ind = share_data['market'] == 'O'
                    share_data.drop(['fund_type', 'market'], axis=1, inplace=True)
                    share_data = self._standardize_df(share_data, share_params)
                    ex_share_data = share_data.loc[~ind, :]
                    of_share_data = share_data.loc[ind, :]

                    db_data = daily_data.join(ex_nav_part, how='left').join(ex_share_data, how='left')

                    nav_data = self._pro.fund_nav(nav_date=date_str, market='O', fields=list(nav_params.keys()))
                    nav_data = nav_data.loc[~(pd.isna(nav_data['accum_nav']) & nav_data['unit_nav'] == 1), :].drop(
                        'accum_nav', axis=1)
                    nav_part = self._standardize_df(nav_data.iloc[:, :3].copy(), nav_params)
                    asset_part = self._standardize_df(nav_data.iloc[:, [0, 1, 3, 4]].dropna(), nav_params)

                    self.db_interface.update_df(db_data, daily_table_name)
                    self.db_interface.update_df(nav_part, '场外基金净值')
                    self.db_interface.update_df(of_share_data, '场外基金份额')
                    self.db_interface.update_df(asset_part, '场外基金规模')

                    pbar.update()
        logging.getLogger(__name__).info(f'{daily_table_name} 更新完成.')

    def update_fund_asset(self, tickers: Sequence[str] = None):
        if tickers is None:
            tickers = FundTickers(self.db_interface).all_ticker()
        tickers = [it for it in tickers if len(it) == 9]
        asset_table_name = '场外基金份额'
        share_params = self._factor_param[asset_table_name]['输出参数']
        rate = self._factor_param[asset_table_name]['每分钟限速'] - 1
        rate_limiter = RateLimiter(rate, period=60)
        storage = []
        with tqdm(tickers) as pbar:
            for ticker in tickers:
                with rate_limiter:
                    pbar.set_description(f'更新 {ticker} 的份额')
                    storage.append(self._pro.fund_share(ts_code=ticker))
                    pbar.update()
        share_data = pd.concat(storage)
        share_data['fd_share'] = share_data['fd_share'] * 10000
        ind = share_data['market'] == 'O'
        share_data.drop(['fund_type', 'market'], axis=1, inplace=True)
        share_data = self._standardize_df(share_data, share_params)
        ex_share_data = share_data.loc[~ind, :]
        ex_to_of_share_data = self.generate_of_data_from_exchange_data(ex_share_data)
        of_share_data = pd.concat([share_data.loc[ind, :], ex_to_of_share_data])

        self.db_interface.update_df(ex_share_data, '场内基金日行情')
        self.db_interface.update_df(of_share_data, '场外基金份额')

    def update_fund_dividend(self):
        """更新基金分红信息"""
        table_name = '公募基金分红'
        params = self._factor_param[table_name]['输出参数']
        rate = self._factor_param[table_name]['每分钟限速']

        start_date = self.db_interface.get_latest_timestamp(table_name, dt.date(1999, 3, 31))
        end_date = dt.date.today()
        dates = self.calendar.select_dates(start_date, end_date, (False, True))
        with tqdm(dates) as pbar:
            rate_limiter = RateLimiter(rate - 1, period=60)
            for date in dates:
                with rate_limiter:
                    pbar.set_description(f'下载{date}的{table_name}')
                    df = self._pro.fund_div(ex_date=date_utils.date_type2str(date), fields=list(params.keys()))
                    df = df.dropna().drop_duplicates()

                    shsz_part = df.loc[~df['ts_code'].str.endswith('.OF'), ['ts_code', 'ex_date', 'div_cash']].copy()
                    shsz_part = self._standardize_df(shsz_part, params)

                    of_part = df.loc[:, ['ts_code', 'net_ex_date', 'div_cash']].copy()
                    of_part['ts_code'] = of_part['ts_code'].str.replace('SZ|SH', 'OF', regex=True)
                    of_part = self._standardize_df(of_part, params)

                    data = pd.concat([of_part, shsz_part])
                    self.db_interface.update_df(data, table_name)
                    pbar.update()
        logging.getLogger(__name__).info(f'{table_name} 更新完成.')

    def get_update_fund_portfolio_info(self):
        tickers = StockFundTickers(self.db_interface).ticker()
        fund_manager_info = self.db_interface.read_table('基金列表', ids=tickers)
        managers = fund_manager_info['管理人'].drop_duplicates().tolist()
        update_managers = []
        table_name = '公募基金持仓'
        rate = self._factor_param[table_name]['每分钟限速']

        rate_limiter = RateLimiter(rate - 1, period=60)
        report_period = None
        for manager in managers:
            for investment_type in ['灵活配置型基金', '偏股混合型基金']:
                mask = (fund_manager_info['管理人'] == manager) & (fund_manager_info['投资类型'] == investment_type)
                tickers = fund_manager_info.loc[mask, :].index.tolist()
                checker = False
                for ticker in tickers:
                    holding = self.db_interface.read_table('公募基金持仓', ids=ticker)
                    if not holding.empty:
                        db_reporting_period = holding.index.get_level_values('报告期')[0]
                        if db_reporting_period >= date_utils.ReportingDate.get_latest_report_date()[-1]:
                            break
                        with rate_limiter:
                            df = self._pro.fund_portfolio(ts_code=ticker)
                            tmp = date_utils.date_type2datetime(df['end_date'][0])
                            if tmp >= db_reporting_period:
                                report_period = tmp
                                update_managers.append(manager)
                                checker = True
                                break
                if checker:
                    break

        tickers = FundWithStocksTickers(self.db_interface).ticker()
        storage = []
        for manager in update_managers:
            man_ticker = set(tickers) & set(
                fund_manager_info.loc[fund_manager_info['管理人'] == manager, :].index.tolist())
            storage.extend(list(man_ticker))
        self.update_fund_portfolio(storage[25:], report_period)

    def update_fund_portfolio(self, tickers: Sequence[str] = None, end_date: dt.datetime = None):
        """更新公募基金持仓数据

        PS: 每个基金只保存最近的4000条记录
        """
        table_name = '公募基金持仓'
        params = self._factor_param[table_name]['输出参数']
        rate = self._factor_param[table_name]['每分钟限速']
        if tickers is None:
            tickers = FundTickers(self.db_interface).ticker()

        with tqdm(tickers) as pbar:
            rate_limiter = RateLimiter(rate - 1, period=60)
            for ticker in tickers:
                with rate_limiter:
                    pbar.set_description(f'下载{ticker}的{table_name}')
                    df = self._pro.fund_portfolio(ts_code=ticker, fields=list(params.keys()))
                    df = df.drop_duplicates(subset=list(params.keys())[:4])
                    df = self._standardize_df(df, params)
                    if end_date:
                        df = df.loc[df.index.get_level_values('报告期') == end_date, :]
                    try:
                        self.db_interface.insert_df(df, table_name)
                    except:
                        pass
                    pbar.update()
        logging.getLogger(__name__).info(f'{table_name} 更新完成.')

    #######################################
    # us stock funcs
    #######################################
    def get_us_stock(self, date: date_utils.DateType):
        """获取美股日行情"""
        table_name = '美股日行情'
        desc = self._factor_param[table_name]['输出参数']

        current_date_str = date_utils.date_type2str(date)
        df = self._pro.us_daily(trade_date=current_date_str, fields=list(desc.keys()))
        price_df = self._standardize_df(df, desc)
        self.db_interface.update_df(price_df, table_name)

    #######################################
    # utils funcs
    #######################################
    @staticmethod
    def _standardize_df(df: pd.DataFrame, parameter_info: Mapping[str, str]) -> Union[pd.Series, pd.DataFrame]:
        dates_columns = [it for it in df.columns if it.endswith('date')]
        for it in dates_columns:
            df[it] = df[it].apply(date_utils.date_type2datetime)

        df.rename(parameter_info, axis=1, inplace=True)
        index = [it for it in ['DateTime', 'ID', 'ConstituteTicker', '报告期'] if it in df.columns]
        df = df.set_index(index, drop=True)
        if df.shape[1] == 1:
            df = df.iloc[:, 0]
        return df

    @staticmethod
    def _format_list_date(df: pd.DataFrame, extend_delist_date: bool = False) -> pd.Series:
        df.columns = ['ID', 'list_date', 'delist_date', '证券类型']
        listed = df.loc[:, ['ID', '证券类型', 'list_date']]
        listed['上市状态'] = True
        unlisted = df.loc[:, ['ID', '证券类型', 'delist_date']].dropna().rename({'delist_date': 'list_date'}, axis=1)
        unlisted['上市状态'] = False
        if extend_delist_date:
            listed['list_date'] = date_utils.date_type2datetime(listed['list_date'].tolist())
            unlisted['list_date'] = \
                [d + dt.timedelta(days=1) for d in date_utils.date_type2datetime(unlisted['list_date'].tolist())]
        output = pd.concat([listed, unlisted], ignore_index=True).dropna()
        output = TushareData._standardize_df(output, {'ts_code': 'ID', 'list_date': 'DateTime'})
        output = output.loc[output.index.get_level_values('DateTime') <= dt.datetime.now(), :]
        return output

    @staticmethod
    def format_ticker(tickers: Union[Sequence[str], str]) -> Union[Sequence[str], str]:
        if isinstance(tickers, str):
            return TushareData._format_ticker(tickers)
        else:
            return [TushareData._format_ticker(it) for it in tickers]

    @staticmethod
    def _format_ticker(ticker: str) -> str:
        ticker = ticker.replace('.CFX', '.CFE').replace('.ZCE', '.CZC')
        if ticker.endswith('.CZC') and len(ticker) <= 10:
            ticker = FutureTickerFormatter().format_czc_ticker(ticker)
        return ticker

    @classmethod
    def from_config(cls, config_loc: str):
        with open(config_loc, 'r', encoding='utf-8') as f:
            mod_config = json.load(f)
        db_interface = config.generate_db_interface_from_config(config_loc)
        return cls(db_interface=db_interface, tushare_token=mod_config['tushare']['token'])

    @staticmethod
    def append_report_date_cache(data: pd.DataFrame) -> pd.DataFrame:
        dates = data.index.get_level_values('DateTime').unique()
        storage = []

        def deal_data(report_date, offset_str: str):
            pre_report_date = date_utils.ReportingDate.offset(report_date, offset_str)
            pre_record = info.loc[info.index.get_level_values('报告期') == pre_report_date].tail(1)
            pre_date = None if pre_record.empty else pre_record.index.get_level_values('DateTime')[0]
            return pre_date

        for date in dates:
            info = data.loc[data.index.get_level_values('DateTime') <= date, :]
            newest_entry = info.tail(1)
            report_date = pd.to_datetime(newest_entry.index.get_level_values('报告期')[0])

            # quarterly
            q1 = deal_data(report_date, 'q1')
            q2 = deal_data(report_date, 'q2')
            q4 = deal_data(report_date, 'q4')
            q5 = deal_data(report_date, 'q5')

            # yearly
            y1 = deal_data(report_date, 'y1')
            y2 = deal_data(report_date, 'y2')
            y3 = deal_data(report_date, 'y3')
            y4 = deal_data(report_date, 'y4')
            y5 = deal_data(report_date, 'y5')

            res = pd.DataFrame([q1, q2, q4, q5, y1, y2, y3, y4, y5]).T.set_index(newest_entry.index)
            res.columns = ['q1', 'q2', 'q4', 'q5', 'y1', 'y2', 'y3', 'y4', 'y5']
            storage.append(res)

        cache = pd.concat(storage)
        return pd.concat([data, cache], axis=1)

    @staticmethod
    def filter_valid_cn_equity_ticker(tickers: Sequence[str]) -> List[bool]:
        return [len(ticker) == 9 for ticker in tickers]

    @staticmethod
    def generate_of_data_from_exchange_data(exchange_data: Union[pd.Series, pd.DataFrame]):
        new_id = exchange_data.index.get_level_values('ID').str.replace('SH|SZ', 'OF', regex=True)
        new_index = pd.MultiIndex.from_arrays([exchange_data.index.get_level_values('DateTime'), new_id.values],
                                              names=['DateTime', 'ID'])
        exchange_data.index = new_index
        return exchange_data
>>>>>>> 3e527de0
<|MERGE_RESOLUTION|>--- conflicted
+++ resolved
@@ -1,4 +1,3 @@
-<<<<<<< HEAD
 import datetime as dt
 import itertools
 import json
@@ -1134,1143 +1133,4 @@
         new_index = pd.MultiIndex.from_arrays([exchange_data.index.get_level_values('DateTime'), new_id.values],
                                               names=['DateTime', 'ID'])
         exchange_data.index = new_index
-        return exchange_data
-=======
-import datetime as dt
-import itertools
-import json
-import logging
-import re
-from functools import cached_property
-from itertools import product
-from typing import Callable, List, Mapping, Optional, Sequence, Union
-
-import numpy as np
-import pandas as pd
-import tushare as ts
-from ratelimiter import RateLimiter
-from retrying import retry
-from tqdm import tqdm
-
-from .data_source import DataSource
-from .. import config, constants, date_utils, utils
-from ..database_interface import DBInterface
-from ..ticker_utils import FutureTickerFormatter
-from ..tickers import FundTickers, FundWithStocksTickers, StockFundTickers, StockTickers
-
-
-class TushareData(DataSource):
-    START_DATE = {
-        'common': dt.datetime(1990, 1, 1),
-        'shibor': dt.datetime(2006, 10, 8),
-        'ggt': dt.datetime(2016, 6, 29),  # 港股通
-        'hk_cal': dt.datetime(1980, 1, 1),
-        'hk_daily': dt.datetime(1990, 1, 2),
-        'fund_daily': dt.datetime(1998, 4, 6),
-        'index_daily': dt.datetime(2008, 1, 1),
-        'index_weight': dt.datetime(2005, 1, 1)
-    }
-
-    def __init__(self, tushare_token: str = None, db_interface: DBInterface = None, param_json_loc: str = None) -> None:
-        """
-        Tushare to Database. 将tushare下载的数据写入数据库中
-
-        :param tushare_token: tushare token
-        :param db_interface: DBInterface
-        :param param_json_loc: tushare 返回df的列名信息
-        """
-        if tushare_token is None:
-            tushare_token = config.get_global_config()['tushare']['token']
-            db_interface = config.get_db_interface()
-        super().__init__(db_interface)
-        self.token = tushare_token
-        self._pro = None
-        self._factor_param = utils.load_param('tushare_param.json', param_json_loc)
-
-    def login(self):
-        self._pro = ts.pro_api(self.token)
-
-    def logout(self):
-        self._pro = ts.pro_api('')
-
-    def init_db(self):
-        """Initialize database data. They cannot be achieved by naive ``update_*`` function"""
-        self.init_hk_calendar()
-        self.init_stock_names()
-        self.init_accounting_data()
-        fund_tickers = FundTickers(self.db_interface).all_ticker()
-        self.update_fund_portfolio(fund_tickers)
-
-    def update_base_info(self):
-        """Update calendar and ticker lists"""
-        self.update_calendar()
-        self.update_hk_calendar()
-        self.update_stock_list_date()
-        self.update_convertible_bond_list_date()
-        # self.update_fund_list_date()
-        self.update_future_list_date()
-        self.update_option_list_date()
-
-    #######################################
-    # init func
-    #######################################
-    def init_hk_calendar(self) -> None:
-        """ 更新港交所交易日历 """
-        table_name = '港股交易日历'
-        if self.db_interface.get_latest_timestamp(table_name):
-            df = self._pro.hk_tradecal(is_open=1)
-        else:
-            storage = []
-            end_dates = ['19850101', '19900101', '19950101', '20000101', '20050101', '20100101', '20150101', '20200101']
-            for end_date in end_dates:
-                storage.append(self._pro.hk_tradecal(is_open=1, end_date=end_date))
-            storage.append(self._pro.hk_tradecal(is_open=1))
-            df = pd.concat(storage, ignore_index=True).drop_duplicates()
-
-        cal_date = df.cal_date
-        cal_date = cal_date.sort_values()
-        cal_date.name = '交易日期'
-        cal_date = cal_date.map(date_utils.date_type2datetime)
-
-        self.db_interface.update_df(cal_date, table_name)
-
-    def init_stock_names(self):
-        """获取所有股票的曾用名"""
-        raw_df = self.update_stock_names()
-        raw_df_start_dates = raw_df.index.get_level_values('DateTime').min()
-        uncovered_stocks = self.stock_tickers.ticker(raw_df_start_dates)
-
-        with tqdm(uncovered_stocks) as pbar:
-            for stock in uncovered_stocks:
-                pbar.set_description(f'下载{stock}的股票名称')
-                self.update_stock_names(stock)
-                pbar.update()
-        logging.getLogger(__name__).info('股票曾用名下载完成.')
-
-    @cached_property
-    def stock_tickers(self) -> StockTickers:
-        return StockTickers(self.db_interface)
-
-    #######################################
-    # listing funcs
-    #######################################
-    def update_calendar(self) -> None:
-        """ 更新上交所交易日历 """
-        table_name = '交易日历'
-        df = self._pro.trade_cal(is_open=1)
-        cal_date = df.cal_date
-        cal_date.name = '交易日期'
-        cal_date = cal_date.map(date_utils.date_type2datetime)
-
-        self.db_interface.purge_table(table_name)
-        self.db_interface.insert_df(cal_date, table_name)
-
-    def update_hk_calendar(self) -> None:
-        """ 更新港交所交易日历 """
-        table_name = '港股交易日历'
-        df = self._pro.hk_tradecal(is_open=1)
-        cal_date = df.cal_date
-        cal_date = cal_date.sort_values()
-        cal_date.name = '交易日期'
-        cal_date = cal_date.map(date_utils.date_type2datetime)
-        cal_date.index.name = 'index'
-        db_data = self.db_interface.read_table(table_name)
-        db_data = db_data.loc[db_data['交易日期'] < cal_date.min(), :]
-        data = pd.concat([db_data.set_index('index').iloc[:, 0], cal_date], ignore_index=True)
-
-        self.db_interface.purge_table(table_name)
-        self.db_interface.insert_df(data, table_name)
-
-    def update_stock_list_date(self) -> None:
-        """ 更新所有股票列表, 包括上市, 退市和暂停上市的股票
-
-        ref: https://tushare.pro/document/2?doc_id=25
-
-        """
-        data_category = '股票列表'
-
-        logging.getLogger(__name__).debug(f'开始下载{data_category}.')
-        storage = []
-        list_status = ['L', 'D', 'P']
-        fields = ['ts_code', 'list_date', 'delist_date']
-        for status in list_status:
-            storage.append(self._pro.stock_basic(exchange='', list_status=status, fields=fields))
-        output = pd.concat(storage)
-        output['证券类型'] = 'A股股票'
-        list_info = self._format_list_date(output.loc[:, ['ts_code', 'list_date', 'delist_date', '证券类型']])
-        self.db_interface.update_df(list_info, '证券代码')
-        logging.getLogger(__name__).info(f'{data_category}下载完成.')
-
-    # TODO
-    def get_hk_stock_list_date(self):
-        """ 更新所有港股股票列表, 包括上市, 退市和暂停上市的股票
-
-        ref: https://tushare.pro/document/2?doc_id=25
-
-        """
-        data_category = '股票列表'
-
-        logging.getLogger(__name__).debug(f'开始下载{data_category}.')
-        storage = []
-        list_status = ['L', 'D']
-        for status in list_status:
-            storage.append(self._pro.hk_basic(list_status=status))
-        output = pd.concat(storage)
-        output['证券类型'] = '港股股票'
-        list_info = self._format_list_date(output.loc[:, ['ts_code', 'list_date', 'delist_date', '证券类型']])
-        self.db_interface.update_df(list_info, '证券代码')
-        logging.getLogger(__name__).info(f'{data_category}下载完成.')
-
-    def update_convertible_bond_list_date(self) -> None:
-        """ 更新可转债信息
-            ref: https://tushare.pro/document/2?doc_id=185
-        """
-        data_category = '可转债基本信息'
-        desc = self._factor_param[data_category]['输出参数']
-
-        logging.getLogger(__name__).debug(f'开始下载{data_category}.')
-        output = self._pro.cb_basic(fields=list(desc.keys()))
-
-        # list date
-        list_info = output.loc[:, ['ts_code', 'list_date', 'delist_date']]
-        list_info['证券类型'] = '可转债'
-        list_info = self._format_list_date(list_info, extend_delist_date=True)
-        self.db_interface.update_df(list_info, '证券代码')
-
-        # names
-        name_info = output.loc[:, ['list_date', 'ts_code', 'bond_short_name']].rename({'list_date': 'DateTime'},
-                                                                                      axis=1).dropna()
-        name_info = self._standardize_df(name_info, desc)
-        self.db_interface.update_df(name_info, '证券名称')
-
-        # info
-        output = self._standardize_df(output, desc)
-        self.db_interface.update_df(output, '可转债列表')
-        logging.getLogger(__name__).info(f'{data_category}下载完成.')
-
-    def update_future_list_date(self) -> None:
-        """ 更新期货合约
-            ref: https://tushare.pro/document/2?doc_id=135
-        """
-        data_category = '期货合约信息表'
-        desc = self._factor_param[data_category]['输出参数']
-
-        def find_start_num(a):
-            g = re.match(r'[\d.]*', a)
-            return float(g.group(0))
-
-        logging.getLogger(__name__).debug(f'开始下载{data_category}.')
-        storage = []
-        for exchange in constants.FUTURE_EXCHANGES:
-            storage.append(self._pro.fut_basic(exchange=exchange, fields=list(desc.keys()) + ['per_unit']))
-        output = pd.concat(storage, ignore_index=True)
-        output.ts_code = self.format_ticker(output['ts_code'].tolist())
-        output.multiplier = output.multiplier.where(output.multiplier.notna(), output.per_unit)
-        output = output.dropna(subset=['multiplier']).drop('per_unit', axis=1)
-        output.quote_unit_desc = output.quote_unit_desc.apply(find_start_num)
-
-        # exclude XINE's TAS contracts
-        output = output.loc[~output.symbol.str.endswith('TAS'), :]
-        # drop AP2107.CZC
-        output = output.loc[output.symbol != 'AP107', :]
-
-        db_ids = self.db_interface.get_all_id('证券代码')
-        output = output.loc[~output['ts_code'].isin(db_ids), :]
-
-        # list date
-        list_info = output.loc[:, ['ts_code', 'list_date', 'delist_date']]
-        list_info['证券类型'] = '期货'
-        list_info = self._format_list_date(list_info, extend_delist_date=True)
-        self.db_interface.insert_df(list_info, '证券代码')
-
-        # names
-        name_info = output.loc[:, ['list_date', 'ts_code', 'name']].rename({'list_date': 'DateTime'}, axis=1)
-        name_info = self._standardize_df(name_info, desc)
-        self.db_interface.update_df(name_info, '证券名称')
-
-        # info
-        output = self._standardize_df(output, desc)
-        self.db_interface.insert_df(output, '期货合约')
-        logging.getLogger(__name__).info(f'{data_category}下载完成.')
-
-    def update_option_list_date(self) -> None:
-        """ 更新期权合约
-            ref: https://tushare.pro/document/2?doc_id=158
-        """
-        data_category = '期权合约信息'
-        desc = self._factor_param[data_category]['输出参数']
-
-        logging.getLogger(__name__).debug(f'开始下载{data_category}.')
-        storage = []
-        for exchange in constants.FUTURE_EXCHANGES + constants.STOCK_EXCHANGES:
-            storage.append(self._pro.opt_basic(exchange=exchange, fields=list(desc.keys())))
-        output = pd.concat(storage)
-        output.opt_code = output.opt_code.str.replace('OP$', '', regex=True)
-        output.opt_code = self.format_ticker(output['opt_code'].tolist())
-        output.ts_code = self.format_ticker(output['ts_code'].tolist())
-
-        db_ids = self.db_interface.get_all_id('证券代码')
-        output = output.loc[~output['ts_code'].isin(db_ids), :]
-
-        # list date
-        list_info = output.loc[:, ['ts_code', 'list_date', 'delist_date', 'opt_type']]
-        list_info = self._format_list_date(list_info, extend_delist_date=True)
-        self.db_interface.insert_df(list_info, '证券代码')
-
-        # names
-        name_info = output.loc[:, ['list_date', 'ts_code', 'name']].rename({'list_date': 'DateTime'}, axis=1)
-        name_info = self._standardize_df(name_info, desc)
-        self.db_interface.insert_df(name_info, '证券名称')
-
-        # info
-        info = self._standardize_df(output, desc)
-        self.db_interface.insert_df(info, '期权合约')
-        logging.getLogger(__name__).info(f'{data_category}下载完成.')
-
-    def update_fund_list_date(self) -> None:
-        """ 更新基金列表
-            ref: https://tushare.pro/document/2?doc_id=19
-        """
-        data_category = '公募基金列表'
-        desc = self._factor_param[data_category]['输出参数']
-
-        logging.getLogger(__name__).debug(f'开始下载{data_category}.')
-        storage = []
-        for market, status in itertools.product(['E', 'O'], ['D', 'I', 'L']):
-            storage.append(self._pro.fund_basic(market=market, status=status, fields=list(desc.keys())))
-        output = pd.concat(storage)
-        output = output.loc[self.filter_valid_cn_equity_ticker(output.ts_code), :]
-        etf_type = ['ETF' if it.endswith('ETF') else '' for it in output['name']]
-        openness = ['' if it == '契约型开放式' else '封闭' for it in output['type']]
-        exchange_type = ['' if it == 'E' else '场外' for it in output['market']]
-        end_type = '基金'
-        output.fund_type = output.fund_type + etf_type + openness + exchange_type + end_type
-
-        # list date
-        exchange_part = output.loc[output.market == 'E', :]
-        listed1 = exchange_part.loc[:, ['ts_code', 'list_date', 'delist_date', 'fund_type']]
-        list_info1 = self._format_list_date(listed1, extend_delist_date=True)
-
-        otc_part = output.loc[output.market == 'O', :]
-        listed2 = otc_part.loc[:, ['ts_code', 'found_date', 'due_date', 'fund_type']]
-        list_info2 = self._format_list_date(listed2, extend_delist_date=True)
-
-        list_info = pd.concat([list_info1, list_info2])
-        self.db_interface.update_df(list_info, '证券代码')
-
-        # names
-        exchange_name = exchange_part.loc[:, ['ts_code', 'list_date', 'name']]
-        otc_name = otc_part.loc[:, ['ts_code', 'found_date', 'name']].rename({'found_date': 'list_date'}, axis=1)
-        name_info = pd.concat([exchange_name, otc_name]).dropna()
-        name_info.columns = ['ID', 'DateTime', '证券名称']
-        name_info.DateTime = date_utils.date_type2datetime(name_info['DateTime'].tolist())
-        name_info = name_info.set_index(['DateTime', 'ID'])
-        self.db_interface.update_df(name_info, '证券名称')
-
-        # info
-        output = output.drop(['type', 'market'], axis=1)
-        content = self._standardize_df(output, desc)
-        self.db_interface.purge_table('基金列表')
-        self.db_interface.insert_df(content, '基金列表')
-        logging.getLogger(__name__).info(f'{data_category}下载完成.')
-
-    #######################################
-    # interest funcs
-    #######################################
-    @date_utils.strlize_input_dates
-    def get_shibor(self, start_date: date_utils.DateType = None, end_date: date_utils.DateType = None) -> pd.DataFrame:
-        """ Shibor利率数据 """
-        data_category = 'Shibor利率数据'
-        desc = self._factor_param[data_category]['输出参数']
-
-        logging.getLogger(__name__).debug(f'开始下载{data_category}.')
-        df = self._pro.shibor(start_date=start_date, end_date=end_date)
-        df = self._standardize_df(df, desc)
-        self.db_interface.update_df(df, data_category)
-        logging.getLogger(__name__).info(f'{data_category}下载完成.')
-        return df
-
-    #######################################
-    # stock funcs
-    #######################################
-    def get_company_info(self) -> pd.DataFrame:
-        """
-        获取上市公司基本信息
-
-        :ref: https://tushare.pro/document/2?doc_id=112
-
-        :return: 上市公司基础信息df
-        """
-        data_category = '上市公司基本信息'
-        column_desc = self._factor_param[data_category]['输出参数']
-        fields = list(column_desc.keys())
-
-        logging.getLogger(__name__).debug(f'开始下载{data_category}.')
-        storage = []
-        for exchange in constants.STOCK_EXCHANGES:
-            storage.append(self._pro.stock_company(exchange=exchange, fields=fields))
-        df = pd.concat(storage)
-        df = self._standardize_df(df, column_desc)
-        self.db_interface.update_df(df, data_category)
-        logging.getLogger(__name__).info(f'{data_category}下载完成.')
-        return df
-
-    @date_utils.strlize_input_dates
-    def get_ipo_info(self, start_date: date_utils.DateType = None) -> pd.DataFrame:
-        """ IPO新股列表 """
-        data_category = 'IPO新股列表'
-        column_desc = self._factor_param[data_category]['输出参数']
-
-        logging.getLogger(__name__).debug(f'开始下载{data_category}.')
-        df = self._pro.new_share(start_date=start_date)
-        df[['amount', 'market_amount', 'limit_amount']] = df[['amount', 'market_amount', 'limit_amount']] * 10000
-        df['funds'] = df['funds'] * 100000000
-
-        # list_date
-        list_date_data = df.loc[df.issue_date != '', ['issue_date', 'ts_code']]
-        list_date_data['证券类型'] = 'A股股票'
-        list_date_data['上市状态'] = True
-        list_date_data = self._standardize_df(list_date_data, {'issue_date': 'DateTime', 'ts_code': 'ID'})
-        list_date_data = list_date_data.loc[list_date_data.index.get_level_values('DateTime') < dt.datetime.now(), :]
-        self.db_interface.update_df(list_date_data, '证券代码')
-
-        # info
-        df = self._standardize_df(df, column_desc)
-        self.db_interface.update_df(df, data_category)
-        logging.getLogger(__name__).info(f'{data_category}下载完成.')
-        return df
-
-    def update_stock_names(self, ticker: str = None) -> pd.DataFrame:
-        """更新曾用名
-
-        ref: https://tushare.pro/document/2?doc_id=100
-
-        :param ticker: 证券代码(000001.SZ)
-        """
-        data_category = '证券名称'
-        column_desc = self._factor_param[data_category]['输出参数']
-        fields = list(column_desc.keys())
-
-        logging.getLogger(__name__).debug(f'开始下载{ticker if ticker else ""}{data_category}.')
-        df = self._pro.namechange(ts_code=ticker, fields=fields)
-        df = self._standardize_df(df, column_desc)
-        self.db_interface.update_df(df, data_category)
-        logging.getLogger(__name__).debug(f'{ticker if ticker else ""}{data_category}下载完成.')
-        return df
-
-    def get_daily_hq(self, trade_date: date_utils.DateType = None,
-                     start_date: date_utils.DateType = None, end_date: date_utils.DateType = None) -> None:
-        """更新每日行情
-
-        行情信息包括: 开高低收, 量额, 复权因子, 股本
-
-        :param trade_date: 交易日期
-        :param start_date: 开始日期
-        :param end_date: 结束日期
-
-        交易日期查询一天, 开始结束日期查询区间. 二选一
-
-        :return: None
-        """
-        if (not trade_date) & (not start_date):
-            raise ValueError('trade_date 和 start_date 必填一个!')
-        if end_date is None:
-            end_date = dt.datetime.today()
-        dates = [trade_date] if trade_date else self.calendar.select_dates(start_date, end_date)
-        pre_date = self.calendar.offset(dates[0], -1)
-
-        output_fields = '输出参数'
-
-        price_desc = self._factor_param['日线行情'][output_fields]
-        price_fields = list(price_desc.keys())
-        adj_factor_desc = self._factor_param['复权因子'][output_fields]
-        indicator_desc = self._factor_param['每日指标'][output_fields]
-        indicator_fields = list(indicator_desc.keys())
-
-        # pre data:
-        def get_pre_data(tn: str) -> pd.Series:
-            return self.db_interface.read_table(tn, tn, end_date=pre_date).groupby('ID').tail(1)
-
-        pre_adj_factor = get_pre_data('复权因子')
-        pre_dict = {'total_share': get_pre_data('总股本'),
-                    'float_share': get_pre_data('流通股本'),
-                    'free_share': get_pre_data('自由流通股本')}
-
-        with tqdm(dates) as pbar:
-            for date in dates:
-                current_date_str = date_utils.date_type2str(date)
-                pbar.set_description(f'下载{current_date_str}的日行情')
-
-                # price data
-                df = self._pro.daily(trade_date=current_date_str, fields=price_fields)
-                df['vol'] = df['vol'] * 100
-                df['amount'] = df['amount'] * 1000
-                price_df = self._standardize_df(df, price_desc)
-                self.db_interface.update_df(price_df, '股票日行情')
-
-                # adj_factor data
-                df = self._pro.adj_factor(trade_date=current_date_str)
-                adj_df = self._standardize_df(df, adj_factor_desc)
-                self.db_interface.update_compact_df(adj_df, '复权因子', pre_adj_factor)
-                pre_adj_factor = adj_df
-
-                # indicator data
-                df = self._pro.daily_basic(trade_date=current_date_str, fields=indicator_fields)
-                df = self._standardize_df(df, indicator_desc).multiply(10000)
-                for key, value in pre_dict.items():
-                    col_name = indicator_desc[key]
-                    self.db_interface.update_compact_df(df[col_name], col_name, value)
-                    pre_dict[key] = df[col_name]
-
-                pbar.update()
-
-    def update_pause_stock_info(self):
-        """更新股票停牌信息"""
-        table_name = '股票停牌'
-        renaming_dict = self._factor_param[table_name]['输出参数']
-        start_date = self.db_interface.get_latest_timestamp(table_name, dt.date(1990, 12, 10)) + dt.timedelta(days=1)
-        end_date = self.calendar.yesterday()
-
-        df = self._pro.suspend_d(start_date=date_utils.date_type2str(start_date),
-                                 end_date=date_utils.date_type2str(end_date),
-                                 suspend_type='S')
-        output = df.loc[pd.isna(df.suspend_timing), ['ts_code', 'trade_date']]
-        output['停牌类型'] = '停牌一天'
-        output['停牌原因'] = ''
-        output = self._standardize_df(output, renaming_dict)
-        self.db_interface.insert_df(output, table_name)
-
-    def get_all_dividend(self) -> None:
-        """ 获取上市公司分红送股信息 """
-        data_category = '分红送股'
-        column_desc = self._factor_param[data_category]['输出参数']
-
-        logging.getLogger(__name__).debug(f'开始下载{data_category}.')
-        tickers = self.stock_tickers.all_ticker()
-        with tqdm(tickers) as pbar:
-            for stock in tickers:
-                pbar.set_description(f'下载{stock}的分红送股数据')
-                df = self._pro.dividend(ts_code=stock, fields=(list(column_desc.keys())))
-                df = df.loc[df['div_proc'] == '实施', :]
-                # 无公布时间的权宜之计
-                df['ann_date'].where(df['ann_date'].notnull(), df['imp_ann_date'], inplace=True)
-                df.drop(['div_proc', 'imp_ann_date'], axis=1, inplace=True)
-                df.dropna(subset=['ann_date'], inplace=True)
-                df = self._standardize_df(df, column_desc)
-                df = df.drop_duplicates()
-
-                try:
-                    self.db_interface.insert_df(df, data_category)
-                except Exception:
-                    print(f'请手动处理{stock}的分红数据')
-
-                pbar.update()
-
-        logging.getLogger(__name__).info(f'{data_category}信息下载完成.')
-
-    def update_dividend(self) -> None:
-        """ 更新上市公司分红送股信息 """
-        data_category = '分红送股'
-        column_desc = self._factor_param[data_category]['输出参数']
-
-        db_date = self.db_interface.get_column_max(data_category, '股权登记日')
-        dates_range = self.calendar.select_dates(db_date, dt.date.today(), inclusive=(False, True))
-        logging.getLogger(__name__).debug(f'开始下载{data_category}.')
-        with tqdm(dates_range) as pbar:
-            for date in dates_range:
-                pbar.set_description(f'下载{date}的分红送股数据')
-                date_str = date_utils.date_type2str(date)
-                df = self._pro.dividend(record_date=date_str, fields=(list(column_desc.keys())))
-                df = df.loc[df['div_proc'] == '实施', :]
-                # 无公布时间的权宜之计
-                df['ann_date'].where(df['ann_date'].notnull(), df['imp_ann_date'], inplace=True)
-                df.drop(['div_proc', 'imp_ann_date'], axis=1, inplace=True)
-                df = self._standardize_df(df, column_desc)
-                self.db_interface.update_df(df, data_category)
-                pbar.update()
-
-        logging.getLogger(__name__).info(f'{data_category}信息下载完成.')
-
-    def get_financial(self, ticker: str) -> None:
-        """ 获取公司的 资产负债表, 现金流量表 和 利润表, 并写入数据库 """
-        balance_sheet = '资产负债表'
-        income = '利润表'
-        cash_flow = '现金流量表'
-
-        balance_sheet_desc = self._factor_param[balance_sheet]['输出参数']
-        income_desc = self._factor_param[income]['输出参数']
-        cash_flow_desc = self._factor_param[cash_flow]['输出参数']
-        company_type_desc = self._factor_param[balance_sheet]['公司类型']
-
-        combined_types = ['1', '4', '5', '11']
-        mother_types = ['6', '9', '10', '12']
-
-        def download_data(api_func: Callable, report_type_list: Sequence[str],
-                          column_name_dict: Mapping[str, str], table_name: str) -> None:
-            storage = []
-            for i in report_type_list:
-                storage.append(api_func(ts_code=ticker, report_type=i, fields=list(column_name_dict.keys())))
-            df = pd.concat(storage, ignore_index=True)
-            if df.empty:  # 000508 无数据
-                return
-            df = df.dropna(subset=['ann_date', 'f_ann_date', 'end_date'])  # 000166 申万宏源 早期数据无时间戳
-            df = df.sort_values('update_flag').groupby(['ann_date', 'end_date', 'report_type']).tail(1)
-            df = df.drop('update_flag', axis=1).fillna(np.nan).replace(0, np.nan).dropna(how='all', axis=1)
-            df = df.set_index(['ann_date', 'f_ann_date', 'report_type']).sort_index().drop_duplicates(
-                keep='first').reset_index()
-            df = df.sort_values('report_type').drop(['ann_date', 'report_type'], axis=1)
-            df = df.replace({'comp_type': company_type_desc})
-            df = self._standardize_df(df, column_name_dict)
-            df = df.loc[~df.index.duplicated(), :].sort_index()
-            df = df.loc[df.index.get_level_values('报告期').month % 3 == 0, :]
-            df = self.append_report_date_cache(df)
-
-            self.db_interface.delete_id_records(table_name, ticker)
-            try:
-                self.db_interface.insert_df(df, table_name)
-            except:
-                logging.getLogger(__name__).error(f'{ticker} - {table_name} failed to get coherent data')
-
-        loop_vars = [(self._pro.income, income_desc, income),
-                     (self._pro.cashflow, cash_flow_desc, cash_flow),
-                     (self._pro.balancesheet, balance_sheet_desc, balance_sheet)]
-        for f, desc, table in loop_vars:
-            download_data(f, mother_types, desc, f'母公司{table}')
-            download_data(f, combined_types, desc, f'合并{table}')
-
-    def init_accounting_data(self):
-        tickers = self.stock_tickers.all_ticker()
-        db_ticker = self.db_interface.get_column_max('合并资产负债表', 'ID')
-        if db_ticker:
-            tickers = tickers[tickers.index(db_ticker):]
-
-        rate_limiter = RateLimiter(self._factor_param['资产负债表']['每分钟限速'] / 8, 60)
-        logging.getLogger(__name__).debug('开始下载财报.')
-        with tqdm(tickers) as pbar:
-            for ticker in tickers:
-                with rate_limiter:
-                    pbar.set_description(f'下载 {ticker} 的财务数据')
-                    self.get_financial(ticker)
-                    pbar.update()
-
-        logging.getLogger(__name__).info('财报下载完成')
-
-    @retry(stop_max_attempt_number=3)
-    def update_financial_data(self, date: dt.datetime = None):
-        table_name = '财报披露计划'
-        desc = self._factor_param[table_name]['输出参数']
-        ref_table = '合并资产负债表'
-        db_data = self.db_interface.read_table(ref_table, '期末总股本')
-        latest = db_data.groupby('ID').tail(1).reset_index().loc[:, ['DateTime', 'ID']].rename({'ID': 'ts_code'},
-                                                                                               axis=1)
-        update_tickers = set(self.stock_tickers.all_ticker()) - set(latest.ts_code.tolist())
-
-        report_dates = date_utils.ReportingDate.get_latest_report_date(date)
-        for report_date in report_dates:
-            df = self._pro.disclosure_date(end_date=date_utils.date_type2str(report_date), fields=list(desc.keys()))
-            df.actual_date = df.actual_date.apply(date_utils.date_type2datetime)
-            tmp = df.modify_date.str.split(',').apply(lambda x: x[-1] if x else None)
-            df.modify_date = tmp.apply(date_utils.date_type2datetime)
-            df2 = df.merge(latest, on='ts_code', how='left')
-            df3 = df2.loc[(df2.actual_date > df2.DateTime) | (df2.modify_date > df2.DateTime), :]
-            if not df3.empty:
-                update_tickers = update_tickers.union(set(df3.ts_code.tolist()))
-
-        with tqdm(update_tickers) as pbar:
-            for ticker in update_tickers:
-                pbar.set_description(f'更新 {ticker} 的财报')
-                self.get_financial_index(ticker)
-                self.get_financial(ticker)
-                pbar.update()
-
-    def get_financial_index(self, ticker: str) -> Optional[pd.DataFrame]:
-        """ 获取财务指标
-
-        :param ticker: 证券代码(000001.SZ)
-        :return: 财务指标
-        """
-        data_category = '财务指标'
-        column_desc = self._factor_param[data_category]['输出参数']
-
-        df = self._pro.fina_indicator(ts_code=ticker, fields=list(column_desc.keys()))
-        if df.empty:
-            return
-        df = df.dropna(subset=['ann_date', 'end_date'])
-        df = df.sort_values('update_flag').groupby(['ann_date', 'end_date']).tail(1)
-        df = df.drop('update_flag', axis=1).fillna(np.nan).replace(0, np.nan).dropna(how='all', axis=1)
-        df = self._standardize_df(df, column_desc).sort_index()
-        df = df.loc[df.index.get_level_values('报告期').month % 3 == 0, :]
-        df = self.append_report_date_cache(df)
-        self.db_interface.delete_id_records(data_category, ticker)
-        self.db_interface.insert_df(df, data_category)
-        return df
-
-    def get_hs_constitute(self) -> None:
-        """ 沪深股通成分股进出记录. 月末更新. """
-        data_category = '沪深股通成份股'
-        logging.getLogger(__name__).debug(f'开始下载{data_category}.')
-        storage = []
-        for hs_type, is_new in product(['SH', 'SZ'], ['0', '1']):
-            storage.append(self._pro.hs_const(hs_type=hs_type, is_new=is_new))
-        df = pd.concat(storage)
-        in_part = df.loc[:, ['in_date', 'ts_code']]
-        in_part[data_category] = True
-        out_part = df.loc[:, ['out_date', 'ts_code']].dropna()
-        out_part[data_category] = False
-        out_part.rename({'out_date': 'in_date'}, axis=1, inplace=True)
-        stacked_df = pd.concat([in_part, out_part])
-        stacked_df = self._standardize_df(stacked_df, {'in_date': 'DateTime', 'ts_code': 'ID'})
-        self.db_interface.update_df(stacked_df, data_category)
-        logging.getLogger(__name__).info(f'{data_category}数据下载完成')
-
-    @date_utils.strlize_input_dates
-    def get_hs_holding(self, date: date_utils.DateType):
-        data_category = '沪深港股通持股明细'
-        desc = self._factor_param[data_category]['输出参数']
-        fields = list(desc.keys())
-
-        df = self._pro.hk_hold(trade_date=date, fields=fields)
-        df = self._standardize_df(df, desc)
-        self.db_interface.update_df(df, data_category)
-
-    def update_hs_holding(self) -> None:
-        """ 沪深港股通持股明细 """
-        data_category = '沪深港股通持股明细'
-        start_date = self.db_interface.get_latest_timestamp(data_category, self.START_DATE['ggt'])
-        dates = self.calendar.select_dates(start_date, dt.date.today())
-
-        logging.getLogger(__name__).debug(f'开始下载{data_category}.')
-        with tqdm(dates) as pbar:
-            for date in dates:
-                pbar.set_description(f'下载{date}的沪深港股通持股明细')
-                self.get_hs_holding(date)
-                pbar.update()
-        logging.getLogger(__name__).info(f'{data_category}下载完成.')
-
-    #######################################
-    # HK stock funcs
-    #######################################
-    def update_hk_stock_daily(self):
-        table_name = '港股日行情'
-
-        hk_cal = date_utils.HKTradingCalendar(self.db_interface)
-        start_date = self.db_interface.get_latest_timestamp(table_name, self.START_DATE['hk_daily'])
-        end_date = hk_cal.yesterday()
-        dates = hk_cal.select_dates(start_date=start_date, end_date=end_date, inclusive=(False, True))
-
-        rate = self._factor_param[table_name]['每分钟限速']
-        rate_limiter = RateLimiter(rate, 60)
-
-        with tqdm(dates) as pbar:
-            for date in dates:
-                with rate_limiter:
-                    pbar.set_description(f'下载{date}的{table_name}')
-                    self.get_hk_stock_daily(date)
-                    pbar.update()
-
-    @date_utils.strlize_input_dates
-    def get_hk_stock_daily(self, date: date_utils.DateType) -> pd.DataFrame:
-        table_name = '港股日行情'
-        desc = self._factor_param[table_name]['输出参数']
-        df = self._pro.hk_daily(trade_date=date, fields=list(desc.keys()))
-        price_df = self._standardize_df(df, desc)
-        self.db_interface.insert_df(price_df, table_name)
-        return price_df
-
-    #######################################
-    # index funcs
-    #######################################
-    @date_utils.strlize_input_dates
-    def get_index_daily(self, date: date_utils.DateType) -> None:
-        """
-        获取指数行情信息. 包括开高低收, 量额, 市盈, 市净, 市值
-        默认指数为沪指, 深指, 中小盘, 创业板, 50, 300, 500
-        注: 300不包含市盈等指标
-
-        :param date: 日期
-        :return: 指数行情信息
-        """
-        table_name = '指数日行情'
-        desc = self._factor_param[table_name]['输出参数']
-        price_fields = list(desc.keys())
-        basic_desc = self._factor_param['大盘指数每日指标']['输出参数']
-        basic_fields = list(basic_desc.keys())
-
-        storage = []
-        indexes = list(constants.STOCK_INDEXES.values())
-        for index in indexes:
-            storage.append(self._pro.index_daily(ts_code=index, start_date=date, end_date=date, fields=price_fields))
-        price_info = pd.concat(storage)
-        price_info['vol'] = price_info['vol'] * 100
-        price_info['amount'] = price_info['amount'] * 1000
-        price_info = self._standardize_df(price_info, desc)
-
-        valuation_info = self._pro.index_dailybasic(trade_date=date, fields=basic_fields)
-        valuation_info = self._standardize_df(valuation_info, basic_desc)
-        data = pd.concat([price_info, valuation_info], axis=1)
-        data = data.loc[data.index.get_level_values('ID').isin(indexes), :]
-        self.db_interface.insert_df(data, table_name)
-
-    def update_index_daily(self):
-        table_name = '指数日行情'
-        start_date = self.db_interface.get_latest_timestamp(table_name, self.START_DATE['index_daily'])
-        dates = self.calendar.select_dates(start_date, dt.date.today(), inclusive=(False, True))
-
-        rate = self._factor_param[table_name]['每分钟限速']
-        rate_limiter = RateLimiter(rate, period=60)
-
-        logging.getLogger(__name__).debug(f'开始下载{table_name}.')
-        with tqdm(dates) as pbar:
-            for date in dates:
-                with rate_limiter:
-                    pbar.set_description(f'下载{date}的{table_name}')
-                    self.get_index_daily(date)
-                    pbar.update()
-        logging.getLogger(__name__).info(f'{table_name}下载完成')
-
-    @date_utils.dtlize_input_dates
-    def get_index_weight(self, indexes: Sequence[str] = None,
-                         start_date: date_utils.DateType = None, end_date: date_utils.DateType = None) -> None:
-        """ 指数成分和权重
-
-        默认指数为 ['000016.SH', '399300.SH', '000905.SH'], 即50, 300, 500
-
-        :param indexes: 指数代码
-        :param start_date: 开始时间
-        :param end_date: 结束时间
-        :return: None
-        """
-        data_category = '指数成分和权重'
-        column_desc = self._factor_param[data_category]['输出参数']
-        indexes = constants.BOARD_INDEXES if indexes is None else indexes
-
-        if end_date is None:
-            end_date = dt.datetime.today()
-        dates = self.calendar.last_day_of_month(start_date, end_date)
-        dates = sorted(list(set([start_date] + dates + [end_date])))
-
-        logging.getLogger(__name__).debug(f'开始下载{data_category}.')
-        with tqdm(dates) as pbar:
-            for i in range(len(dates) - 1):
-                storage = []
-                curr_date_str = date_utils.date_type2str(dates[i])
-                next_date_str = date_utils.date_type2str(dates[i + 1])
-                for index in indexes:
-                    pbar.set_description(f'下载{curr_date_str} 到 {next_date_str} 的 {index} 的 成分股权重')
-                    storage.append(self._pro.index_weight(index_code=index,
-                                                          start_date=curr_date_str, end_date=next_date_str))
-                df = self._standardize_df(pd.concat(storage), column_desc)
-                self.db_interface.update_df(df, '指数成分股权重')
-                pbar.update()
-        logging.getLogger(__name__).info(f'{data_category}下载完成.')
-
-    #######################################
-    # future funcs
-    #######################################
-    # TODO
-    @date_utils.strlize_input_dates
-    def _get_future_settle_info(self, date):
-        table_name = '期货结算参数'
-        desc = self._factor_param[table_name]['输出参数']
-        storage = []
-        for exchange in constants.FUTURE_EXCHANGES:
-            storage.append(self._pro.fut_settle(trade_date=date, exchange=exchange, fields=list(desc.keys())))
-        data = pd.concat(storage, ignore_index=True)
-        df = self._standardize_df(data, desc)
-        return df
-
-    #######################################
-    # funds funcs
-    #######################################
-    def update_fund_daily(self):
-        """更新基金日行情"""
-        daily_table_name = '场内基金日行情'
-        nav_table_name = '公募基金净值'
-        asset_table_name = '基金规模数据'
-        daily_params = self._factor_param[daily_table_name]['输出参数']
-        nav_params = self._factor_param[nav_table_name]['输出参数']
-        share_params = self._factor_param[asset_table_name]['输出参数']
-
-        start_date = self.db_interface.get_latest_timestamp(daily_table_name, self.START_DATE['fund_daily'])
-        start_date = self.calendar.offset(start_date, -4)
-        end_date = dt.date.today()
-        dates = self.calendar.select_dates(start_date, end_date, (False, True))
-        rate = self._factor_param[nav_table_name]['每分钟限速']
-        rate_limiter = RateLimiter(rate, period=60)
-        with tqdm(dates) as pbar:
-            for date in dates:
-                with rate_limiter:
-                    pbar.set_description(f'下载{date}的{daily_table_name}')
-                    date_str = date_utils.date_type2str(date)
-
-                    daily_data = self._pro.fund_daily(trade_date=date_str, fields=list(daily_params.keys()))
-                    daily_data['vol'] = daily_data['vol'] * 100
-                    daily_data['amount'] = daily_data['amount'] * 1000
-                    daily_data = self._standardize_df(daily_data, daily_params)
-
-                    ex_nav_data = self._pro.fund_nav(nav_date=date_str, market='E')
-                    ex_nav_part = ex_nav_data.loc[:, ['ts_code', 'nav_date', 'unit_nav']]
-                    ex_nav_part = self._standardize_df(ex_nav_part, nav_params)
-
-                    share_data = self._pro.fund_share(trade_date=date_str)
-                    share_data['fd_share'] = share_data['fd_share'] * 10000
-                    ind = share_data['market'] == 'O'
-                    share_data.drop(['fund_type', 'market'], axis=1, inplace=True)
-                    share_data = self._standardize_df(share_data, share_params)
-                    ex_share_data = share_data.loc[~ind, :]
-                    of_share_data = share_data.loc[ind, :]
-
-                    db_data = daily_data.join(ex_nav_part, how='left').join(ex_share_data, how='left')
-
-                    nav_data = self._pro.fund_nav(nav_date=date_str, market='O', fields=list(nav_params.keys()))
-                    nav_data = nav_data.loc[~(pd.isna(nav_data['accum_nav']) & nav_data['unit_nav'] == 1), :].drop(
-                        'accum_nav', axis=1)
-                    nav_part = self._standardize_df(nav_data.iloc[:, :3].copy(), nav_params)
-                    asset_part = self._standardize_df(nav_data.iloc[:, [0, 1, 3, 4]].dropna(), nav_params)
-
-                    self.db_interface.update_df(db_data, daily_table_name)
-                    self.db_interface.update_df(nav_part, '场外基金净值')
-                    self.db_interface.update_df(of_share_data, '场外基金份额')
-                    self.db_interface.update_df(asset_part, '场外基金规模')
-
-                    pbar.update()
-        logging.getLogger(__name__).info(f'{daily_table_name} 更新完成.')
-
-    def update_fund_asset(self, tickers: Sequence[str] = None):
-        if tickers is None:
-            tickers = FundTickers(self.db_interface).all_ticker()
-        tickers = [it for it in tickers if len(it) == 9]
-        asset_table_name = '场外基金份额'
-        share_params = self._factor_param[asset_table_name]['输出参数']
-        rate = self._factor_param[asset_table_name]['每分钟限速'] - 1
-        rate_limiter = RateLimiter(rate, period=60)
-        storage = []
-        with tqdm(tickers) as pbar:
-            for ticker in tickers:
-                with rate_limiter:
-                    pbar.set_description(f'更新 {ticker} 的份额')
-                    storage.append(self._pro.fund_share(ts_code=ticker))
-                    pbar.update()
-        share_data = pd.concat(storage)
-        share_data['fd_share'] = share_data['fd_share'] * 10000
-        ind = share_data['market'] == 'O'
-        share_data.drop(['fund_type', 'market'], axis=1, inplace=True)
-        share_data = self._standardize_df(share_data, share_params)
-        ex_share_data = share_data.loc[~ind, :]
-        ex_to_of_share_data = self.generate_of_data_from_exchange_data(ex_share_data)
-        of_share_data = pd.concat([share_data.loc[ind, :], ex_to_of_share_data])
-
-        self.db_interface.update_df(ex_share_data, '场内基金日行情')
-        self.db_interface.update_df(of_share_data, '场外基金份额')
-
-    def update_fund_dividend(self):
-        """更新基金分红信息"""
-        table_name = '公募基金分红'
-        params = self._factor_param[table_name]['输出参数']
-        rate = self._factor_param[table_name]['每分钟限速']
-
-        start_date = self.db_interface.get_latest_timestamp(table_name, dt.date(1999, 3, 31))
-        end_date = dt.date.today()
-        dates = self.calendar.select_dates(start_date, end_date, (False, True))
-        with tqdm(dates) as pbar:
-            rate_limiter = RateLimiter(rate - 1, period=60)
-            for date in dates:
-                with rate_limiter:
-                    pbar.set_description(f'下载{date}的{table_name}')
-                    df = self._pro.fund_div(ex_date=date_utils.date_type2str(date), fields=list(params.keys()))
-                    df = df.dropna().drop_duplicates()
-
-                    shsz_part = df.loc[~df['ts_code'].str.endswith('.OF'), ['ts_code', 'ex_date', 'div_cash']].copy()
-                    shsz_part = self._standardize_df(shsz_part, params)
-
-                    of_part = df.loc[:, ['ts_code', 'net_ex_date', 'div_cash']].copy()
-                    of_part['ts_code'] = of_part['ts_code'].str.replace('SZ|SH', 'OF', regex=True)
-                    of_part = self._standardize_df(of_part, params)
-
-                    data = pd.concat([of_part, shsz_part])
-                    self.db_interface.update_df(data, table_name)
-                    pbar.update()
-        logging.getLogger(__name__).info(f'{table_name} 更新完成.')
-
-    def get_update_fund_portfolio_info(self):
-        tickers = StockFundTickers(self.db_interface).ticker()
-        fund_manager_info = self.db_interface.read_table('基金列表', ids=tickers)
-        managers = fund_manager_info['管理人'].drop_duplicates().tolist()
-        update_managers = []
-        table_name = '公募基金持仓'
-        rate = self._factor_param[table_name]['每分钟限速']
-
-        rate_limiter = RateLimiter(rate - 1, period=60)
-        report_period = None
-        for manager in managers:
-            for investment_type in ['灵活配置型基金', '偏股混合型基金']:
-                mask = (fund_manager_info['管理人'] == manager) & (fund_manager_info['投资类型'] == investment_type)
-                tickers = fund_manager_info.loc[mask, :].index.tolist()
-                checker = False
-                for ticker in tickers:
-                    holding = self.db_interface.read_table('公募基金持仓', ids=ticker)
-                    if not holding.empty:
-                        db_reporting_period = holding.index.get_level_values('报告期')[0]
-                        if db_reporting_period >= date_utils.ReportingDate.get_latest_report_date()[-1]:
-                            break
-                        with rate_limiter:
-                            df = self._pro.fund_portfolio(ts_code=ticker)
-                            tmp = date_utils.date_type2datetime(df['end_date'][0])
-                            if tmp >= db_reporting_period:
-                                report_period = tmp
-                                update_managers.append(manager)
-                                checker = True
-                                break
-                if checker:
-                    break
-
-        tickers = FundWithStocksTickers(self.db_interface).ticker()
-        storage = []
-        for manager in update_managers:
-            man_ticker = set(tickers) & set(
-                fund_manager_info.loc[fund_manager_info['管理人'] == manager, :].index.tolist())
-            storage.extend(list(man_ticker))
-        self.update_fund_portfolio(storage[25:], report_period)
-
-    def update_fund_portfolio(self, tickers: Sequence[str] = None, end_date: dt.datetime = None):
-        """更新公募基金持仓数据
-
-        PS: 每个基金只保存最近的4000条记录
-        """
-        table_name = '公募基金持仓'
-        params = self._factor_param[table_name]['输出参数']
-        rate = self._factor_param[table_name]['每分钟限速']
-        if tickers is None:
-            tickers = FundTickers(self.db_interface).ticker()
-
-        with tqdm(tickers) as pbar:
-            rate_limiter = RateLimiter(rate - 1, period=60)
-            for ticker in tickers:
-                with rate_limiter:
-                    pbar.set_description(f'下载{ticker}的{table_name}')
-                    df = self._pro.fund_portfolio(ts_code=ticker, fields=list(params.keys()))
-                    df = df.drop_duplicates(subset=list(params.keys())[:4])
-                    df = self._standardize_df(df, params)
-                    if end_date:
-                        df = df.loc[df.index.get_level_values('报告期') == end_date, :]
-                    try:
-                        self.db_interface.insert_df(df, table_name)
-                    except:
-                        pass
-                    pbar.update()
-        logging.getLogger(__name__).info(f'{table_name} 更新完成.')
-
-    #######################################
-    # us stock funcs
-    #######################################
-    def get_us_stock(self, date: date_utils.DateType):
-        """获取美股日行情"""
-        table_name = '美股日行情'
-        desc = self._factor_param[table_name]['输出参数']
-
-        current_date_str = date_utils.date_type2str(date)
-        df = self._pro.us_daily(trade_date=current_date_str, fields=list(desc.keys()))
-        price_df = self._standardize_df(df, desc)
-        self.db_interface.update_df(price_df, table_name)
-
-    #######################################
-    # utils funcs
-    #######################################
-    @staticmethod
-    def _standardize_df(df: pd.DataFrame, parameter_info: Mapping[str, str]) -> Union[pd.Series, pd.DataFrame]:
-        dates_columns = [it for it in df.columns if it.endswith('date')]
-        for it in dates_columns:
-            df[it] = df[it].apply(date_utils.date_type2datetime)
-
-        df.rename(parameter_info, axis=1, inplace=True)
-        index = [it for it in ['DateTime', 'ID', 'ConstituteTicker', '报告期'] if it in df.columns]
-        df = df.set_index(index, drop=True)
-        if df.shape[1] == 1:
-            df = df.iloc[:, 0]
-        return df
-
-    @staticmethod
-    def _format_list_date(df: pd.DataFrame, extend_delist_date: bool = False) -> pd.Series:
-        df.columns = ['ID', 'list_date', 'delist_date', '证券类型']
-        listed = df.loc[:, ['ID', '证券类型', 'list_date']]
-        listed['上市状态'] = True
-        unlisted = df.loc[:, ['ID', '证券类型', 'delist_date']].dropna().rename({'delist_date': 'list_date'}, axis=1)
-        unlisted['上市状态'] = False
-        if extend_delist_date:
-            listed['list_date'] = date_utils.date_type2datetime(listed['list_date'].tolist())
-            unlisted['list_date'] = \
-                [d + dt.timedelta(days=1) for d in date_utils.date_type2datetime(unlisted['list_date'].tolist())]
-        output = pd.concat([listed, unlisted], ignore_index=True).dropna()
-        output = TushareData._standardize_df(output, {'ts_code': 'ID', 'list_date': 'DateTime'})
-        output = output.loc[output.index.get_level_values('DateTime') <= dt.datetime.now(), :]
-        return output
-
-    @staticmethod
-    def format_ticker(tickers: Union[Sequence[str], str]) -> Union[Sequence[str], str]:
-        if isinstance(tickers, str):
-            return TushareData._format_ticker(tickers)
-        else:
-            return [TushareData._format_ticker(it) for it in tickers]
-
-    @staticmethod
-    def _format_ticker(ticker: str) -> str:
-        ticker = ticker.replace('.CFX', '.CFE').replace('.ZCE', '.CZC')
-        if ticker.endswith('.CZC') and len(ticker) <= 10:
-            ticker = FutureTickerFormatter().format_czc_ticker(ticker)
-        return ticker
-
-    @classmethod
-    def from_config(cls, config_loc: str):
-        with open(config_loc, 'r', encoding='utf-8') as f:
-            mod_config = json.load(f)
-        db_interface = config.generate_db_interface_from_config(config_loc)
-        return cls(db_interface=db_interface, tushare_token=mod_config['tushare']['token'])
-
-    @staticmethod
-    def append_report_date_cache(data: pd.DataFrame) -> pd.DataFrame:
-        dates = data.index.get_level_values('DateTime').unique()
-        storage = []
-
-        def deal_data(report_date, offset_str: str):
-            pre_report_date = date_utils.ReportingDate.offset(report_date, offset_str)
-            pre_record = info.loc[info.index.get_level_values('报告期') == pre_report_date].tail(1)
-            pre_date = None if pre_record.empty else pre_record.index.get_level_values('DateTime')[0]
-            return pre_date
-
-        for date in dates:
-            info = data.loc[data.index.get_level_values('DateTime') <= date, :]
-            newest_entry = info.tail(1)
-            report_date = pd.to_datetime(newest_entry.index.get_level_values('报告期')[0])
-
-            # quarterly
-            q1 = deal_data(report_date, 'q1')
-            q2 = deal_data(report_date, 'q2')
-            q4 = deal_data(report_date, 'q4')
-            q5 = deal_data(report_date, 'q5')
-
-            # yearly
-            y1 = deal_data(report_date, 'y1')
-            y2 = deal_data(report_date, 'y2')
-            y3 = deal_data(report_date, 'y3')
-            y4 = deal_data(report_date, 'y4')
-            y5 = deal_data(report_date, 'y5')
-
-            res = pd.DataFrame([q1, q2, q4, q5, y1, y2, y3, y4, y5]).T.set_index(newest_entry.index)
-            res.columns = ['q1', 'q2', 'q4', 'q5', 'y1', 'y2', 'y3', 'y4', 'y5']
-            storage.append(res)
-
-        cache = pd.concat(storage)
-        return pd.concat([data, cache], axis=1)
-
-    @staticmethod
-    def filter_valid_cn_equity_ticker(tickers: Sequence[str]) -> List[bool]:
-        return [len(ticker) == 9 for ticker in tickers]
-
-    @staticmethod
-    def generate_of_data_from_exchange_data(exchange_data: Union[pd.Series, pd.DataFrame]):
-        new_id = exchange_data.index.get_level_values('ID').str.replace('SH|SZ', 'OF', regex=True)
-        new_index = pd.MultiIndex.from_arrays([exchange_data.index.get_level_values('DateTime'), new_id.values],
-                                              names=['DateTime', 'ID'])
-        exchange_data.index = new_index
-        return exchange_data
->>>>>>> 3e527de0
+        return exchange_data