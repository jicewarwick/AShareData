<<<<<<< HEAD
import datetime as dt
import numbers
from functools import cached_property, partial
from typing import List, Sequence, Union

import numpy as np
import pandas as pd

from . import algo, constants, date_utils, utils
from .config import get_db_interface
from .database_interface import DBInterface
from .date_utils import SHSZTradingCalendar
from .utils import TickerSelector


class FactorBase(object):
    def __init__(self, factor_name: str = None):
        super().__init__()
        self._factor_name = factor_name
        self.name = factor_name
        self.calendar = SHSZTradingCalendar()

    def set_factor_name(self, name):
        self.name = name
        return self

    def get_data(self, *args, **kwargs) -> Union[pd.Series, List]:
        """获取数据"""
        s = self._get_data(*args, **kwargs)
        if self.name and isinstance(s, pd.Series):
            s.name = self.name
        return s

    def _get_data(self, *args, **kwargs) -> pd.Series:
        """获取数据"""
        raise NotImplementedError()

    def __and__(self, other):
        def sub_get_data(self, **kwargs):
            return self.f1.get_data(**kwargs) & self.f2.get_data(**kwargs)

        Foo = type('', (BinaryFactor,), {'_get_data': sub_get_data})
        return Foo(self, other)

    def __invert__(self):
        def sub_get_data(self, **kwargs):
            return ~self.f.get_data(**kwargs)

        Foo = type('', (UnaryFactor,), {'_get_data': sub_get_data})
        return Foo(self)

    def __add__(self, other):
        if isinstance(other, (numbers.Number, np.number)):
            def sub_get_data(self, **kwargs):
                return self.f.get_data(**kwargs) + other

            Foo = type('', (UnaryFactor,), {'_get_data': sub_get_data})
            return Foo(self)
        else:
            def sub_get_data(self, **kwargs):
                return self.f1.get_data(**kwargs) + self.f2.get_data(**kwargs)

            Foo = type('', (BinaryFactor,), {'_get_data': sub_get_data})
            return Foo(self, other)

    def __sub__(self, other):
        if isinstance(other, (numbers.Number, np.number)):
            def sub_get_data(self, **kwargs):
                return self.f.get_data(**kwargs) - other

            Foo = type('', (UnaryFactor,), {'_get_data': sub_get_data})
            return Foo(self)
        else:
            def sub_get_data(self, **kwargs):
                return self.f1.get_data(**kwargs) - self.f2.get_data(**kwargs)

            Foo = type('', (BinaryFactor,), {'get_data': sub_get_data})
            return Foo(self, other)

    def __mul__(self, other):
        if isinstance(other, (numbers.Number, np.number)):
            def sub_get_data(self, **kwargs):
                return self.f.get_data(**kwargs) * other

            Foo = type('', (UnaryFactor,), {'_get_data': sub_get_data})
            return Foo(self)
        else:
            def sub_get_data(self, **kwargs):
                return self.f1.get_data(**kwargs) * self.f2.get_data(**kwargs)

            Foo = type('', (BinaryFactor,), {'_get_data': sub_get_data})
            return Foo(self, other)

    def __truediv__(self, other):
        if isinstance(other, (numbers.Number, np.number)):
            def sub_get_data(self, **kwargs):
                return self.f.get_data(**kwargs) / other

            Foo = type('', (UnaryFactor,), {'_get_data': sub_get_data})
            return Foo(self)
        else:
            def sub_get_data(self, **kwargs):
                return self.f1.get_data(**kwargs) / self.f2.get_data(**kwargs)

            Foo = type('', (BinaryFactor,), {'_get_data': sub_get_data})
            return Foo(self, other)

    def __gt__(self, other):
        if isinstance(other, (numbers.Number, np.number)):
            def sub_get_data(self, **kwargs):
                return self.f.get_data(**kwargs) > other

            Foo = type('', (UnaryFactor,), {'_get_data': sub_get_data})
            return Foo(self)
        else:
            def sub_get_data(self, **kwargs):
                return self.f1.get_data(**kwargs) > self.f2.get_data(**kwargs)

            Foo = type('', (BinaryFactor,), {'_get_data': sub_get_data})
            return Foo(self, other)

    def __lt__(self, other):
        if isinstance(other, (numbers.Number, np.number)):
            def sub_get_data(self, **kwargs):
                return self.f.get_data(**kwargs) < other

            Foo = type('', (UnaryFactor,), {'_get_data': sub_get_data})
            return Foo(self)
        else:
            def sub_get_data(self, **kwargs):
                return self.f1.get_data(**kwargs) < self.f2.get_data(**kwargs)

            Foo = type('', (BinaryFactor,), {'_get_data': sub_get_data})
            return Foo(self, other)

    def __ge__(self, other):
        if isinstance(other, (numbers.Number, np.number)):
            def sub_get_data(self, **kwargs):
                return self.f.get_data(**kwargs) >= other

            Foo = type('', (UnaryFactor,), {'_get_data': sub_get_data})
            return Foo(self)
        else:
            def sub_get_data(self, **kwargs):
                return self.f1.get_data(**kwargs) >= self.f2.get_data(**kwargs)

            Foo = type('', (BinaryFactor,), {'_get_data': sub_get_data})
            return Foo(self, other)

    def __le__(self, other):
        if isinstance(other, (numbers.Number, np.number)):
            def sub_get_data(self, **kwargs):
                return self.f.get_data(**kwargs) <= other

            Foo = type('', (UnaryFactor,), {'_get_data': sub_get_data})
            return Foo(self)
        else:
            def sub_get_data(self, **kwargs):
                return self.f1.get_data(**kwargs) <= self.f2.get_data(**kwargs)

            Foo = type('', (BinaryFactor,), {'_get_data': sub_get_data})
            return Foo(self, other)

    def __eq__(self, other):
        if isinstance(other, (numbers.Number, np.number)):
            def sub_get_data(self, **kwargs):
                return self.f.get_data(**kwargs) == other

            Foo = type('', (UnaryFactor,), {'_get_data': sub_get_data})
            return Foo(self)
        else:
            def sub_get_data(self, **kwargs):
                return self.f1.get_data(**kwargs) == self.f2.get_data(**kwargs)

            Foo = type('', (BinaryFactor,), {'_get_data': sub_get_data})
            return Foo(self, other)

    def __ne__(self, other):
        if isinstance(other, (numbers.Number, np.number)):
            def sub_get_data(self, **kwargs):
                return self.f.get_data(**kwargs) != other

            Foo = type('', (UnaryFactor,), {'_get_data': sub_get_data})
            return Foo(self)
        else:
            def sub_get_data(self, **kwargs):
                return self.f1.get_data(**kwargs) != self.f2.get_data(**kwargs)

            Foo = type('', (BinaryFactor,), {'_get_data': sub_get_data})
            return Foo(self, other)

    def __abs__(self):
        def sub_get_data(self, **kwargs):
            return self.f.get_data(**kwargs).abs()

        Foo = type('', (UnaryFactor,), {'_get_data': sub_get_data})
        return Foo(self)

    def __neg__(self):
        def sub_get_data(self, **kwargs):
            return -self.f.get_data(**kwargs)

        Foo = type('', (UnaryFactor,), {'_get_data': sub_get_data})
        return Foo(self)

    def max(self):
        """analogue to max for each ``ID``"""

        def sub_get_data(self, **kwargs):
            return self.f.get_data(**kwargs).unstack().max()

        Foo = type('', (UnaryFactor,), {'_get_data': sub_get_data})
        return Foo(self)

    def log(self):
        """analogue to numpy.log"""

        def sub_get_data(self, **kwargs):
            return np.log(self.f.get_data(**kwargs))

        Foo = type('', (UnaryFactor,), {'_get_data': sub_get_data})
        return Foo(self)

    def pct_change(self):
        """analogue to pd.pct_change for each ``ID``"""

        def sub_get_data(self, **kwargs):
            if 'start_date' in kwargs:
                kwargs['start_date'] = self.calendar.offset(kwargs['start_date'], -1)
            if 'dates' in kwargs:
                if isinstance(kwargs['dates'], dt.datetime):
                    kwargs['dates'] = [kwargs['dates']]
                if len(kwargs['dates']) == 1:
                    kwargs['dates'].insert(0, self.calendar.offset(kwargs['dates'][0], -1))
            return self.f.get_data(**kwargs).unstack().pct_change().stack().dropna()

        Foo = type('', (UnaryFactor,), {'_get_data': sub_get_data})
        return Foo(self)

    def diff(self):
        """analogue to pd.diff for each ``ID``"""

        def sub_get_data(self, **kwargs):
            if 'start_date' in kwargs:
                kwargs['start_date'] = self.calendar.offset(kwargs['start_date'], -1)
            return self.f.get_data(**kwargs).unstack().diff().stack().dropna()

        Foo = type('', (UnaryFactor,), {'_get_data': sub_get_data})
        return Foo(self)

    def shift(self, n: int):
        """analogue to pd.shift(n) for each ``ID``"""

        def sub_get_data(self, **kwargs):
            if 'start_date' in kwargs and n > 0:
                kwargs['start_date'] = self.calendar.offset(kwargs['start_date'], n)
            elif 'end_date' in kwargs and n < 0:
                kwargs['end_date'] = self.calendar.offset(kwargs['end_date'], n)
            return self.f.get_data(**kwargs).unstack().shift(n).stack().dropna()

        Foo = type('', (UnaryFactor,), {'_get_data': sub_get_data})
        return Foo(self)

    def diff_shift(self, n: int):
        """analogue to pd.diff().shift(n) for each ``ID``"""

        def sub_get_data(self, **kwargs):
            if 'start_date' in kwargs and n > 0:
                kwargs['start_date'] = self.calendar.offset(kwargs['start_date'], n)
            elif 'end_date' in kwargs and n < 0:
                kwargs['end_date'] = self.calendar.offset(kwargs['end_date'], n)
            return self.f.get_data(**kwargs).unstack().diff().shift(n).stack().dropna()

        Foo = type('', (UnaryFactor,), {'_get_data': sub_get_data})
        return Foo(self)

    def pct_change_shift(self, n: int):
        """analogue to pd.pct_change().shift(n) for each ``ID``"""

        def sub_get_data(self, **kwargs):
            if 'start_date' in kwargs and n > 0:
                kwargs['start_date'] = self.calendar.offset(kwargs['start_date'], n)
            elif 'end_date' in kwargs and n < 0:
                kwargs['end_date'] = self.calendar.offset(kwargs['end_date'], n)
            return self.f.get_data(**kwargs).unstack().pct_change().shift(n).stack().dropna()

        Foo = type('', (UnaryFactor,), {'_get_data': sub_get_data})
        return Foo(self)

    def weight(self):
        def sub_get_data(self, **kwargs):
            data = self.f.get_data(**kwargs)
            return data / data.groupby('DateTime').sum()

        Foo = type('', (UnaryFactor,), {'_get_data': sub_get_data})
        return Foo(self)

    def corr(self, other):
        pass

    def mean(self, along: str = 'DateTime'):
        if along not in ['DateTime', 'ID']:
            raise ValueError('along can only be DateTime or ID')

        def sub_get_data(self, **kwargs):
            data = self.f.get_data(**kwargs)
            return data.groupby(along).mean()

        Foo = type('', (UnaryFactor,), {'_get_data': sub_get_data})
        return Foo(self)

    def sum(self, along: str = 'DateTime'):
        if along not in ['DateTime', 'ID']:
            raise ValueError('along can only be DateTime or ID')

        def sub_get_data(self, **kwargs):
            data = self.f.get_data(**kwargs)
            return data.groupby(along).sum()

        Foo = type('', (UnaryFactor,), {'_get_data': sub_get_data})
        return Foo(self)

    def bind_params(self, ids: Union[str, Sequence[str]] = None):
        if ids:
            self._get_data = partial(self._get_data, ids=ids)
        return self


class UnaryFactor(FactorBase):
    def __init__(self, f: FactorBase):
        super().__init__()
        self.f = f

    def _get_data(self, *args, **kwargs):
        """获取数据"""
        raise NotImplementedError()


class BinaryFactor(FactorBase):
    def __init__(self, f1: FactorBase, f2: FactorBase):
        super().__init__()
        self.f1 = f1
        self.f2 = f2

    def _get_data(self, *args, **kwargs):
        """获取数据"""
        raise NotImplementedError()


class Factor(FactorBase):
    """
    Factor base class
    """

    def __init__(self, table_name: str, factor_name: str, db_interface: DBInterface = None):
        super().__init__(factor_name)
        self.table_name = table_name
        self.db_interface = db_interface if db_interface else get_db_interface()

    def _get_data(self, *args, **kwargs):
        """获取数据"""
        raise NotImplementedError()

    # helper functions
    def _check_args(self, table_name: str, factor_name: str):
        table_name = table_name.lower()

        if not self.db_interface.exist_table(table_name):
            raise ValueError(f'数据库中无名为 {table_name} 的表')

        if factor_name:
            columns = self.db_interface.get_columns_names(table_name)
            if factor_name not in columns:
                raise ValueError(f'表 {table_name} 中不存在 {factor_name} 列')


class IndexConstitute(Factor):
    """指数成分股权重"""

    def __init__(self, db_interface: DBInterface = None):
        super().__init__('指数成分股权重', '', db_interface)

    def _get_data(self, index_ticker: str, date: date_utils.DateType):
        date_str = date_utils.date_type2str(date, '-')
        stm = f'DateTime = (SELECT MAX(DateTime) FROM `{self.table_name}` WHERE DateTime <= "{date_str}")'
        ret = self.db_interface.read_table(self.table_name, ids=index_ticker, text_statement=stm)
        ret.index = pd.MultiIndex.from_product([[date], ret.index.get_level_values('ID')])
        ret.index.names = ['DateTime', 'ID']
        return ret


class NonFinancialFactor(Factor):
    """
    非财报数据
    """

    def __init__(self, table_name: str, factor_name: str = None, db_interface: DBInterface = None):
        super().__init__(table_name, factor_name, db_interface)
        self._check_args(table_name, factor_name)
        if any([it in table_name for it in constants.FINANCIAL_STATEMENTS_TYPE]):
            raise ValueError(f'{table_name} 为财报数据, 请使用 FinancialFactor 类!')

    def _get_data(self, *args, **kwargs):
        raise NotImplementedError()


class LatestUpdateFactor(NonFinancialFactor):
    def __init__(self, table_name: str, factor_name: str = None, db_interface: DBInterface = None):
        super().__init__(table_name, factor_name, db_interface)
        self.set_factor_name(f'最新{factor_name}')

    def _get_data(self, ids: Union[Sequence[str], str]) -> pd.DataFrame:
        data = self.db_interface.read_table(table_name=self.table_name, columns=self._factor_name, ids=ids)
        latest = data.groupby('ID').tail(1)
        return latest.reset_index('DateTime').rename({'DateTime': f'最新{self._factor_name}时间'}, axis=1)


class CompactFactor(NonFinancialFactor):
    """
    数字变动很不平常的特性, 列如复权因子, 行业, 股本 等.

    对应的数据库表格为: {'DateTime', 'ID', 'FactorName'} 该类可以缓存以提升效率
    """

    def __init__(self, table_name: str, db_interface: DBInterface = None):
        super().__init__(table_name, table_name, db_interface)
        self.data = self.db_interface.read_table(table_name)

    def _get_data(self, dates: Union[Sequence[dt.datetime], date_utils.DateType] = None,
                  start_date: date_utils.DateType = None, end_date: date_utils.DateType = None,
                  ids: Union[Sequence[str], str] = None, ticker_selector: TickerSelector = None) -> pd.Series:
        """
        :param start_date: start date
        :param end_date: end date
        :param dates: selected dates
        :param ids: query stocks
        :param ticker_selector: TickerSelector that specifies criteria
        :return: pandas.Series with DateTime as index and stock as column
        """
        if isinstance(dates, dt.datetime):
            dates = [dates]
        data = self.data.copy()
        if ids:
            if isinstance(ids, str):
                ids = [ids]
            data = data.loc[(slice(None), ids)]
        if dates:
            end_date = max(dates)
            start_date = min(dates)
        end_date = dt.datetime.today() if end_date is None else self.calendar.offset(end_date, 0)
        if start_date is None:
            start_date = data.index.get_level_values('DateTime').min()
        else:
            start_date = self.calendar.offset(start_date, 0)

        previous_data = data.loc[data.index.get_level_values('DateTime') <= start_date].groupby('ID').tail(1)
        index = pd.MultiIndex.from_product([[start_date], previous_data.index.get_level_values('ID')])
        previous_data.index = index
        ranged_data = data.loc[(data.index.get_level_values('DateTime') > start_date) &
                               (data.index.get_level_values('DateTime') <= end_date)]
        data = pd.concat([previous_data, ranged_data])

        date_list = self.calendar.select_dates(start_date=start_date, end_date=end_date)
        df = data.unstack().reindex(date_list).ffill()
        if dates:
            df = df.loc[dates, :]
        ret = df.stack()
        ret.index.names = ['DateTime', 'ID']
        if ticker_selector:
            index = ticker_selector.generate_index(dates=dates)
            ret = ret.reindex(index)
        return ret


class IndustryFactor(CompactFactor):
    """
    股票行业分类
    """

    def __init__(self, provider: str, level: int, db_interface: DBInterface = None) -> None:
        """
        :param db_interface: DB Interface
        :param provider: Industry classification data provider
        :param level: Level of industry classification
        """
        if not (0 < level <= constants.INDUSTRY_LEVEL[provider]):
            raise ValueError(f'{provider}行业没有{level}级')
        table_name = f'{provider}行业'
        super().__init__(table_name, db_interface)
        self.name = f'{provider}{level}级行业'

        if level != constants.INDUSTRY_LEVEL[provider]:
            translation = utils.load_param('industry.json')
            new_translation = {}
            for key, value in translation[table_name].items():
                new_translation[key] = value[f'level_{level}']

            self.data = self.data.map(new_translation)

    def list_constitutes(self, date: date_utils.DateType, industry: str) -> List[str]:
        """
        获取行业内的股票构成

        :param date: 查询日期
        :param industry: 行业名称
        :return: 行业构成
        """
        date_data = self.get_data(dates=date)
        data = date_data.loc[date_data == industry]
        return data.index.get_level_values('ID').tolist()

    @cached_property
    def all_industries(self) -> List[str]:
        """所有行业列表"""
        return self.data.dropna().unique().tolist()


class OnTheRecordFactor(NonFinancialFactor):
    """
        有记录的数据, 例如涨跌停, 一字板, 停牌等
    """

    def __init__(self, factor_name: str, db_interface: DBInterface = None):
        super().__init__(factor_name, db_interface=db_interface)
        self.factor_name = factor_name

    def _get_data(self, date: date_utils.DateType, **kwargs) -> List:
        """
        :param date: selected dates
        :return: list of IDs on the record
        """
        tmp = self.db_interface.read_table(self.table_name, dates=date)
        return tmp.index.get_level_values('ID').tolist()

    def get_counts(self, start_date: date_utils.DateType, end_date: date_utils.DateType,
                   ids: Sequence[str] = None) -> pd.Series:
        """返回 ``start_date`` 和 ``end_date`` (含)之间的记录次数"""
        tmp = self.db_interface.read_table(self.table_name, start_date=start_date, end_date=end_date, ids=ids)
        tmp = tmp.reset_index().groupby('ID').count().reindex(ids).fillna(0)
        res = tmp.iloc[:, 0]
        res.index = pd.MultiIndex.from_product([[end_date], res.index], names=('DateTime', 'ID'))
        res.name = f'{self.table_name}天数'
        return res


class CompactRecordFactor(NonFinancialFactor):
    def __init__(self, compact_factor: CompactFactor, factor_name: str):
        super().__init__(compact_factor.table_name, compact_factor._factor_name, compact_factor.db_interface)
        self.base_factor = compact_factor
        self.factor_name = factor_name

    def _get_data(self, date: date_utils.DateType, **kwargs) -> List:
        """
        :param date: selected dates
        :return: list of IDs on the record
        """
        tmp = self.base_factor.get_data(dates=date)
        return tmp.loc[tmp].index.get_level_values('ID').tolist()


class ContinuousFactor(NonFinancialFactor):
    """
    有连续记录的数据
    """

    def __init__(self, table_name: str, factor_name: str, db_interface: DBInterface = None):
        super().__init__(table_name, factor_name, db_interface)

    def _get_data(self, dates: Union[Sequence[dt.datetime], date_utils.DateType] = None,
                  start_date: date_utils.DateType = None, end_date: date_utils.DateType = None,
                  ids: Sequence[str] = None, ticker_selector: TickerSelector = None, **kwargs) \
            -> Union[pd.Series, pd.DataFrame]:
        """
        :param start_date: start date
        :param end_date: end date
        :param dates: selected dates
        :param ids: query stocks
        :param ticker_selector: TickerSelector that specifies criteria
        :return: pandas.DataFrame with DateTime as index and stock as column
        """

        df = self.db_interface.read_table(self.table_name, columns=self._factor_name,
                                          start_date=start_date, end_date=end_date, dates=dates, ids=ids)

        if ticker_selector:
            index = ticker_selector.generate_index(dates=dates)
            df = df.reindex(index)

        return df


class InterestRateFactor(ContinuousFactor):
    def __init__(self, table_name: str, factor_name: str, db_interface: DBInterface = None):
        super().__init__(table_name, factor_name, db_interface)

    def _get_data(self, *args, **kwargs) -> pd.Series:
        data = super()._get_data(*args, **kwargs)
        dates = data.index.get_level_values('DateTime').tolist()
        after_date = pd.Timestamp(self.calendar.offset(data.index.get_level_values('DateTime')[-1], 1))
        days = [(it[1] - it[0]).days for it in zip(dates, dates[1:] + [after_date])]
        data = data / 365 * days / 100
        return data


# TODO
class PriceFactor(FactorBase):
    def __init__(self, factor: FactorBase, db_interface: DBInterface = None):
        super().__init__(factor.name)
        self.factor = factor
        self.db_interface = db_interface if db_interface else get_db_interface()

    def _get_data(self, *args, **kwargs) -> pd.Series:
        return self.factor.get_data(*args, **kwargs)

    def get_return_data(self, *args, **kwargs):
        self.factor._get_data(*args, **kwargs)


class AccountingFactor(Factor):
    """
    财报数据
    """

    fields = {}

    def __init__(self, factor_name: str, db_interface: DBInterface = None):
        if len(self.fields) == 0:
            fields_data = utils.load_param('db_schema.json')
            for statement_type in constants.FINANCIAL_STATEMENTS_TYPE:
                statement = fields_data[statement_type]
                for key, _ in statement.items():
                    self.fields[key] = statement_type
        if factor_name not in self.fields.keys():
            raise ValueError(f'{factor_name} 非财报关键字')

        table_name = self.fields[factor_name]
        super().__init__(f'合并{table_name}', factor_name, db_interface)
        self.report_month = None
        self.buffer_length = 365 * 2
        self.offset_strs = None

    def _get_data(self, dates: Union[dt.datetime, Sequence[dt.datetime]] = None,
                  start_date: date_utils.DateType = None, end_date: date_utils.DateType = None,
                  ids: Sequence[str] = None, ticker_selector: TickerSelector = None) -> Union[pd.Series, pd.DataFrame]:
        """
        :param start_date: start date
        :param end_date: end date
        :param dates: selected dates
        :param ids: query stocks
        :param ticker_selector: TickerSelector that specifies criteria
        :return: pandas.DataFrame with DateTime as index and stock as column
        """
        buffer = dt.timedelta(days=self.buffer_length)
        if dates:
            if isinstance(dates, dt.datetime):
                dates = [dates]
            db_start_date, db_end_date = min(dates), max(dates)
        else:
            db_start_date, db_end_date = start_date, end_date
            dates = self.calendar.select_dates(start_date, end_date)
        buffer_start = db_start_date - buffer

        db_columns = [self._factor_name]
        if self.offset_strs:
            db_columns.extend(self.offset_strs)
        data = self.db_interface.read_table(self.table_name, columns=db_columns,
                                            start_date=buffer_start, end_date=end_date, report_month=self.report_month,
                                            ids=ids)
        if isinstance(data, pd.Series):
            data = data.to_frame()
        tickers = data.index.get_level_values('ID').unique().tolist()
        storage = []
        for ticker in tickers:
            ticker_data = data.loc[(slice(None), ticker, slice(None)), :]
            related_dates = algo.get_less_or_equal_of_a_in_b(a=dates,
                                                             b=ticker_data.index.get_level_values('DateTime').tolist())
            relevant_rec = ticker_data.loc[ticker_data.index.get_level_values('DateTime').isin(related_dates.values())]
            relevant_rec = relevant_rec.groupby('DateTime').tail(1)

            pre_data = self.gather_data(ticker_data, relevant_rec, self.offset_strs)
            calc_data = self.func(pre_data)
            calc_data.index = calc_data.index.get_level_values('DateTime')

            res_index = pd.MultiIndex.from_product([list(related_dates.keys()), [ticker]], names=('DateTime', 'ID'))
            val = calc_data.loc[related_dates.values()].values
            content = pd.DataFrame(val, index=res_index)
            storage.append(content)

        ret = pd.concat(storage)
        if ret.shape[1] == 1:
            ret = ret.iloc[:, 0]
            ret.name = self._factor_name

        if ticker_selector:
            index = ticker_selector.generate_index(dates=dates)
            ret = ret.reindex(index)
        return ret

    @staticmethod
    def func(data: pd.DataFrame) -> np.float:
        raise NotImplementedError()

    def gather_data(self, ticker_data: pd.DataFrame, relevant_rec: pd.DataFrame,
                    offset_strs: List[str]) -> pd.DataFrame:
        if not offset_strs:
            relevant_rec.columns = ['q0']
            return relevant_rec
        storage = [self.loc_pre_data(ticker_data, relevant_rec, offset_str).iloc[:, 0].values for offset_str in
                   offset_strs]
        storage.append(relevant_rec.iloc[:, 0].values)
        col_names = offset_strs + ['q0']
        return pd.DataFrame(np.stack(storage, axis=1), index=relevant_rec.index, columns=col_names)

    @staticmethod
    def loc_pre_data(ticker_data: pd.DataFrame, relevant_rec: pd.DataFrame, offset_str: str) -> pd.DataFrame:
        pre_date = [date_utils.ReportingDate.offset(it, offset_str) for it in
                    relevant_rec.index.get_level_values('报告期')]
        ticker = ticker_data.index.get_level_values('ID')[0]
        pre_index = pd.MultiIndex.from_arrays([relevant_rec[offset_str], [ticker] * relevant_rec.shape[0], pre_date])
        pre_data = ticker_data.reindex(pre_index)
        return pre_data


class QuarterlyFactor(AccountingFactor):
    """
    季报数据
    """

    def __init__(self, factor_name: str, db_interface: DBInterface = None):
        super().__init__(factor_name, db_interface)
        self.func = self.balance_sheet_func if self.table_name == '合并资产负债表' else self.cash_flow_or_profit_func
        self.name = f'季度{self._factor_name}'

    @staticmethod
    def balance_sheet_func(data: pd.DataFrame) -> np.float:
        raise NotImplementedError()

    @staticmethod
    def cash_flow_or_profit_func(data: pd.DataFrame) -> np.float:
        raise NotImplementedError()

    @staticmethod
    def func(data: pd.DataFrame) -> np.float:
        pass


class LatestAccountingFactor(AccountingFactor):
    """最新财报数据"""

    def __init__(self, factor_name: str, db_interface: DBInterface = None):
        super().__init__(factor_name, db_interface)
        self.name = f'最新{self._factor_name}'

    @staticmethod
    def func(data: pd.DataFrame) -> np.float:
        return data.q0


class LatestQuarterAccountingFactor(QuarterlyFactor):
    """最新财报季度数据"""

    def __init__(self, factor_name: str, db_interface: DBInterface = None):
        super().__init__(factor_name, db_interface)
        self.offset_strs = ['q1'] if self.table_name == '合并资产负债表' else ['q1', 'q5']
        self.name = f'最新季度{self._factor_name}'

    @staticmethod
    def cash_flow_or_profit_func(data: pd.DataFrame) -> np.float:
        val = (data.q0 - data.q1) / (data.q4 - data.q5) - 1
        return val

    @staticmethod
    def balance_sheet_func(data: pd.DataFrame) -> np.float:
        val = data.q0 / data.q1 - 1
        return val


class YearlyReportAccountingFactor(AccountingFactor):
    """
    年报数据
    """

    def __init__(self, factor_name: str, db_interface: DBInterface = None):
        super().__init__(factor_name, db_interface)
        self.report_month = 12
        self.offset_strs = ['y1']
        self.name = f'最新年报{self._factor_name}'

    @staticmethod
    def func(data: pd.DataFrame) -> np.float:
        return data.y1


class QOQAccountingFactor(QuarterlyFactor):
    """环比数据"""

    def __init__(self, factor_name: str, db_interface: DBInterface = None):
        super().__init__(factor_name, db_interface)
        self.offset_strs = ['q1'] if self.table_name == '合并资产负债表' else ['q1', 'q2']
        self.name = f'{self._factor_name}环比'

    @staticmethod
    def cash_flow_or_profit_func(data: pd.DataFrame) -> np.float:
        val = (data.q0 - data.q1) / (data.q1 - data.q2) - 1
        return val

    @staticmethod
    def balance_sheet_func(data: pd.DataFrame) -> np.float:
        val = data.q0 / data.q1 - 1
        return val


class YOYPeriodAccountingFactor(AccountingFactor):
    """同比数据"""

    def __init__(self, factor_name: str, db_interface: DBInterface = None):
        super().__init__(factor_name, db_interface)
        self.offset_strs = ['q1', 'q4']
        self.name = f'{self._factor_name}同比'

    @staticmethod
    def func(data: pd.DataFrame) -> np.float:
        val = data.q0 / data.q4 - 1
        return val


class YOYQuarterAccountingFactor(QuarterlyFactor):
    """季度同比数据"""

    def __init__(self, factor_name: str, db_interface: DBInterface = None):
        super().__init__(factor_name, db_interface)
        self.offset_strs = ['q4'] if self.table_name == '合并资产负债表' else ['q1', 'q4', 'q5']
        self.name = f'年度{self._factor_name}增长率'

    @staticmethod
    def cash_flow_or_profit_func(data: pd.DataFrame) -> np.float:
        val = (data.q0 - data.q1) / (data.q4 - data.q5) - 1
        return val

    @staticmethod
    def balance_sheet_func(data: pd.DataFrame) -> np.float:
        val = data.q0 / data.q4 - 1
        return val


class TTMAccountingFactor(AccountingFactor):
    """TTM数据"""

    def __init__(self, factor_name: str, db_interface: DBInterface = None):
        super().__init__(factor_name, db_interface)
        self.offset_strs = ['q4', 'y1']
        self.name = f'{self._factor_name}TTM'

    @staticmethod
    def func(data: pd.DataFrame) -> np.float:
        val = data.q0 - data.q4 + data.y1
        return val


class CachedFactor(FactorBase):
    def __init__(self, data: Union[pd.Series, pd.DataFrame], factor_name: str = None):
        super().__init__(factor_name)
        self.data = data

    def _get_data(self, *args, **kwargs):
        return self.data


class BetaFactor(FactorBase):
    def __init__(self, market_ret: FactorBase = None, rf_rate: InterestRateFactor = None,
                 db_interface: DBInterface = None):
        """ Stock Beta

        :param market_ret: 市场收益
        :param rf_rate: 无风险收益
        :param db_interface: Database Interface
        """
        super().__init__('Beta')
        if db_interface is None:
            db_interface = get_db_interface()
        stock_ret = ContinuousFactor('股票日行情', '收盘价', db_interface) * CompactFactor('复权因子', db_interface)
        self.stock_ret = stock_ret.pct_change()
        if market_ret is None:
            market_ret = ContinuousFactor('指数日行情', '收盘点位', db_interface).pct_change()
            market_ret.bind_params(ids='000300.SH')
        self.market_ret = market_ret
        if rf_rate is None:
            self.rf_rate = InterestRateFactor('shibor利率数据', '3个月', db_interface)

    def _get_data(self, dates: Sequence[dt.datetime],
                  ids: Union[str, Sequence[str]] = None, ticker_selector: TickerSelector = None,
                  look_back_period: int = 60, min_trading_days: int = 40) -> pd.Series:
        storage = []
        for date in dates:
            if ticker_selector:
                ids = ticker_selector.ticker(date)
            start_date = self.calendar.offset(date, -look_back_period - 1)
            end_date = self.calendar.offset(date, -1)
            stock_data = self.stock_ret.get_data(ids=ids, start_date=start_date, end_date=end_date).reset_index()
            market_data = self.market_ret.get_data(start_date=start_date, end_date=end_date).droplevel(
                'ID').reset_index()
            rf_data = self.rf_rate.get_data(start_date=start_date, end_date=end_date).reset_index()
            combined_data = pd.merge(stock_data, market_data, on='DateTime')
            combined_data = pd.merge(combined_data, rf_data, on='DateTime')
            combined_data.iloc[:, 2] = combined_data.iloc[:, 2] - combined_data.iloc[:, -1]
            combined_data.iloc[:, 3] = combined_data.iloc[:, 3] - combined_data.iloc[:, -1]

            for ID, group in combined_data.groupby('ID'):
                if group.shape[0] < min_trading_days:
                    beta = np.nan
                else:
                    cov_matrix = np.cov(group.iloc[:, 2], group.iloc[:, 3])
                    beta = cov_matrix[0, 1] / cov_matrix[1, 1]
                data = pd.Series(beta, index=pd.MultiIndex.from_tuples([(date, ID)], names=('DateTime', 'ID')))
                storage.append(data)

        ret = pd.concat(storage).sort_index()
        return ret
=======
import datetime as dt
import numbers
from functools import cached_property, partial
from typing import List, Sequence, Union

import numpy as np
import pandas as pd

from . import algo, constants, date_utils, utils
from .config import get_db_interface
from .database_interface import DBInterface
from .date_utils import SHSZTradingCalendar
from .utils import TickerSelector


class FactorBase(object):
    def __init__(self, factor_name: str = None):
        super().__init__()
        self._factor_name = factor_name
        self.name = factor_name
        self.calendar = SHSZTradingCalendar()

    def set_factor_name(self, name):
        self.name = name
        return self

    def get_data(self, *args, **kwargs) -> Union[pd.Series, List]:
        """获取数据"""
        s = self._get_data(*args, **kwargs)
        if self.name and isinstance(s, pd.Series):
            s.name = self.name
        return s

    def _get_data(self, *args, **kwargs) -> pd.Series:
        """获取数据"""
        raise NotImplementedError()

    def __and__(self, other):
        def sub_get_data(self, **kwargs):
            return self.f1.get_data(**kwargs) & self.f2.get_data(**kwargs)

        Foo = type('', (BinaryFactor,), {'_get_data': sub_get_data})
        return Foo(self, other)

    def __invert__(self):
        def sub_get_data(self, **kwargs):
            return ~self.f.get_data(**kwargs)

        Foo = type('', (UnaryFactor,), {'_get_data': sub_get_data})
        return Foo(self)

    def __add__(self, other):
        if isinstance(other, (numbers.Number, np.number)):
            def sub_get_data(self, **kwargs):
                return self.f.get_data(**kwargs) + other

            Foo = type('', (UnaryFactor,), {'_get_data': sub_get_data})
            return Foo(self)
        else:
            def sub_get_data(self, **kwargs):
                return self.f1.get_data(**kwargs) + self.f2.get_data(**kwargs)

            Foo = type('', (BinaryFactor,), {'_get_data': sub_get_data})
            return Foo(self, other)

    def __sub__(self, other):
        if isinstance(other, (numbers.Number, np.number)):
            def sub_get_data(self, **kwargs):
                return self.f.get_data(**kwargs) - other

            Foo = type('', (UnaryFactor,), {'_get_data': sub_get_data})
            return Foo(self)
        else:
            def sub_get_data(self, **kwargs):
                return self.f1.get_data(**kwargs) - self.f2.get_data(**kwargs)

            Foo = type('', (BinaryFactor,), {'get_data': sub_get_data})
            return Foo(self, other)

    def __mul__(self, other):
        if isinstance(other, (numbers.Number, np.number)):
            def sub_get_data(self, **kwargs):
                return self.f.get_data(**kwargs) * other

            Foo = type('', (UnaryFactor,), {'_get_data': sub_get_data})
            return Foo(self)
        else:
            def sub_get_data(self, **kwargs):
                return self.f1.get_data(**kwargs) * self.f2.get_data(**kwargs)

            Foo = type('', (BinaryFactor,), {'_get_data': sub_get_data})
            return Foo(self, other)

    def __truediv__(self, other):
        if isinstance(other, (numbers.Number, np.number)):
            def sub_get_data(self, **kwargs):
                return self.f.get_data(**kwargs) / other

            Foo = type('', (UnaryFactor,), {'_get_data': sub_get_data})
            return Foo(self)
        else:
            def sub_get_data(self, **kwargs):
                return self.f1.get_data(**kwargs) / self.f2.get_data(**kwargs)

            Foo = type('', (BinaryFactor,), {'_get_data': sub_get_data})
            return Foo(self, other)

    def __gt__(self, other):
        if isinstance(other, (numbers.Number, np.number)):
            def sub_get_data(self, **kwargs):
                return self.f.get_data(**kwargs) > other

            Foo = type('', (UnaryFactor,), {'_get_data': sub_get_data})
            return Foo(self)
        else:
            def sub_get_data(self, **kwargs):
                return self.f1.get_data(**kwargs) > self.f2.get_data(**kwargs)

            Foo = type('', (BinaryFactor,), {'_get_data': sub_get_data})
            return Foo(self, other)

    def __lt__(self, other):
        if isinstance(other, (numbers.Number, np.number)):
            def sub_get_data(self, **kwargs):
                return self.f.get_data(**kwargs) < other

            Foo = type('', (UnaryFactor,), {'_get_data': sub_get_data})
            return Foo(self)
        else:
            def sub_get_data(self, **kwargs):
                return self.f1.get_data(**kwargs) < self.f2.get_data(**kwargs)

            Foo = type('', (BinaryFactor,), {'_get_data': sub_get_data})
            return Foo(self, other)

    def __ge__(self, other):
        if isinstance(other, (numbers.Number, np.number)):
            def sub_get_data(self, **kwargs):
                return self.f.get_data(**kwargs) >= other

            Foo = type('', (UnaryFactor,), {'_get_data': sub_get_data})
            return Foo(self)
        else:
            def sub_get_data(self, **kwargs):
                return self.f1.get_data(**kwargs) >= self.f2.get_data(**kwargs)

            Foo = type('', (BinaryFactor,), {'_get_data': sub_get_data})
            return Foo(self, other)

    def __le__(self, other):
        if isinstance(other, (numbers.Number, np.number)):
            def sub_get_data(self, **kwargs):
                return self.f.get_data(**kwargs) <= other

            Foo = type('', (UnaryFactor,), {'_get_data': sub_get_data})
            return Foo(self)
        else:
            def sub_get_data(self, **kwargs):
                return self.f1.get_data(**kwargs) <= self.f2.get_data(**kwargs)

            Foo = type('', (BinaryFactor,), {'_get_data': sub_get_data})
            return Foo(self, other)

    def __eq__(self, other):
        if isinstance(other, (numbers.Number, np.number)):
            def sub_get_data(self, **kwargs):
                return self.f.get_data(**kwargs) == other

            Foo = type('', (UnaryFactor,), {'_get_data': sub_get_data})
            return Foo(self)
        else:
            def sub_get_data(self, **kwargs):
                return self.f1.get_data(**kwargs) == self.f2.get_data(**kwargs)

            Foo = type('', (BinaryFactor,), {'_get_data': sub_get_data})
            return Foo(self, other)

    def __ne__(self, other):
        if isinstance(other, (numbers.Number, np.number)):
            def sub_get_data(self, **kwargs):
                return self.f.get_data(**kwargs) != other

            Foo = type('', (UnaryFactor,), {'_get_data': sub_get_data})
            return Foo(self)
        else:
            def sub_get_data(self, **kwargs):
                return self.f1.get_data(**kwargs) != self.f2.get_data(**kwargs)

            Foo = type('', (BinaryFactor,), {'_get_data': sub_get_data})
            return Foo(self, other)

    def __abs__(self):
        def sub_get_data(self, **kwargs):
            return self.f.get_data(**kwargs).abs()

        Foo = type('', (UnaryFactor,), {'_get_data': sub_get_data})
        return Foo(self)

    def __neg__(self):
        def sub_get_data(self, **kwargs):
            return -self.f.get_data(**kwargs)

        Foo = type('', (UnaryFactor,), {'_get_data': sub_get_data})
        return Foo(self)

    def max(self):
        """analogue to max for each ``ID``"""

        def sub_get_data(self, **kwargs):
            return self.f.get_data(**kwargs).unstack().max()

        Foo = type('', (UnaryFactor,), {'_get_data': sub_get_data})
        return Foo(self)

    def log(self):
        """analogue to numpy.log"""

        def sub_get_data(self, **kwargs):
            return np.log(self.f.get_data(**kwargs))

        Foo = type('', (UnaryFactor,), {'_get_data': sub_get_data})
        return Foo(self)

    def pct_change(self):
        """analogue to pd.pct_change for each ``ID``"""

        def sub_get_data(self, **kwargs):
            if 'start_date' in kwargs:
                kwargs['start_date'] = self.calendar.offset(kwargs['start_date'], -1)
            if 'dates' in kwargs:
                if isinstance(kwargs['dates'], dt.datetime):
                    kwargs['dates'] = [kwargs['dates']]
                if len(kwargs['dates']) == 1:
                    kwargs['dates'].insert(0, self.calendar.offset(kwargs['dates'][0], -1))
            return self.f.get_data(**kwargs).unstack().pct_change().stack().dropna()

        Foo = type('', (UnaryFactor,), {'_get_data': sub_get_data})
        return Foo(self)

    def diff(self):
        """analogue to pd.diff for each ``ID``"""

        def sub_get_data(self, **kwargs):
            if 'start_date' in kwargs:
                kwargs['start_date'] = self.calendar.offset(kwargs['start_date'], -1)
            return self.f.get_data(**kwargs).unstack().diff().stack().dropna()

        Foo = type('', (UnaryFactor,), {'_get_data': sub_get_data})
        return Foo(self)

    def shift(self, n: int):
        """analogue to pd.shift(n) for each ``ID``"""

        def sub_get_data(self, **kwargs):
            if 'start_date' in kwargs and n > 0:
                kwargs['start_date'] = self.calendar.offset(kwargs['start_date'], n)
            elif 'end_date' in kwargs and n < 0:
                kwargs['end_date'] = self.calendar.offset(kwargs['end_date'], n)
            return self.f.get_data(**kwargs).unstack().shift(n).stack().dropna()

        Foo = type('', (UnaryFactor,), {'_get_data': sub_get_data})
        return Foo(self)

    def diff_shift(self, n: int):
        """analogue to pd.diff().shift(n) for each ``ID``"""

        def sub_get_data(self, **kwargs):
            if 'start_date' in kwargs and n > 0:
                kwargs['start_date'] = self.calendar.offset(kwargs['start_date'], n)
            elif 'end_date' in kwargs and n < 0:
                kwargs['end_date'] = self.calendar.offset(kwargs['end_date'], n)
            return self.f.get_data(**kwargs).unstack().diff().shift(n).stack().dropna()

        Foo = type('', (UnaryFactor,), {'_get_data': sub_get_data})
        return Foo(self)

    def pct_change_shift(self, n: int):
        """analogue to pd.pct_change().shift(n) for each ``ID``"""

        def sub_get_data(self, **kwargs):
            if 'start_date' in kwargs and n > 0:
                kwargs['start_date'] = self.calendar.offset(kwargs['start_date'], n)
            elif 'end_date' in kwargs and n < 0:
                kwargs['end_date'] = self.calendar.offset(kwargs['end_date'], n)
            return self.f.get_data(**kwargs).unstack().pct_change().shift(n).stack().dropna()

        Foo = type('', (UnaryFactor,), {'_get_data': sub_get_data})
        return Foo(self)

    def weight(self):
        def sub_get_data(self, **kwargs):
            data = self.f.get_data(**kwargs)
            return data / data.groupby('DateTime').sum()

        Foo = type('', (UnaryFactor,), {'_get_data': sub_get_data})
        return Foo(self)

    def corr(self, other):
        pass

    def mean(self, along: str = 'DateTime'):
        if along not in ['DateTime', 'ID']:
            raise ValueError('along can only be DateTime or ID')

        def sub_get_data(self, **kwargs):
            data = self.f.get_data(**kwargs)
            return data.groupby(along).mean()

        Foo = type('', (UnaryFactor,), {'_get_data': sub_get_data})
        return Foo(self)

    def sum(self, along: str = 'DateTime'):
        if along not in ['DateTime', 'ID']:
            raise ValueError('along can only be DateTime or ID')

        def sub_get_data(self, **kwargs):
            data = self.f.get_data(**kwargs)
            return data.groupby(along).sum()

        Foo = type('', (UnaryFactor,), {'_get_data': sub_get_data})
        return Foo(self)

    def bind_params(self, ids: Union[str, Sequence[str]] = None):
        if ids:
            self._get_data = partial(self._get_data, ids=ids)
        return self


class UnaryFactor(FactorBase):
    def __init__(self, f: FactorBase):
        super().__init__()
        self.f = f

    def _get_data(self, *args, **kwargs):
        """获取数据"""
        raise NotImplementedError()


class BinaryFactor(FactorBase):
    def __init__(self, f1: FactorBase, f2: FactorBase):
        super().__init__()
        self.f1 = f1
        self.f2 = f2

    def _get_data(self, *args, **kwargs):
        """获取数据"""
        raise NotImplementedError()


class Factor(FactorBase):
    """
    Factor base class
    """

    def __init__(self, table_name: str, factor_name: str, db_interface: DBInterface = None):
        super().__init__(factor_name)
        self.table_name = table_name
        self.db_interface = db_interface if db_interface else get_db_interface()

    def _get_data(self, *args, **kwargs):
        """获取数据"""
        raise NotImplementedError()

    # helper functions
    def _check_args(self, table_name: str, factor_name: str):
        table_name = table_name.lower()

        if not self.db_interface.exist_table(table_name):
            raise ValueError(f'数据库中无名为 {table_name} 的表')

        if factor_name:
            columns = self.db_interface.get_columns_names(table_name)
            if factor_name not in columns:
                raise ValueError(f'表 {table_name} 中不存在 {factor_name} 列')


class IndexConstitute(Factor):
    """指数成分股权重"""

    def __init__(self, db_interface: DBInterface = None):
        super().__init__('指数成分股权重', '', db_interface)

    def _get_data(self, index_ticker: str, date: date_utils.DateType):
        date_str = date_utils.date_type2str(date, '-')
        stm = f'DateTime = (SELECT MAX(DateTime) FROM `{self.table_name}` WHERE DateTime <= "{date_str}")'
        ret = self.db_interface.read_table(self.table_name, ids=index_ticker, text_statement=stm)
        ret.index = pd.MultiIndex.from_product([[date], ret.index.get_level_values('ID')])
        ret.index.names = ['DateTime', 'ID']
        return ret


class NonFinancialFactor(Factor):
    """
    非财报数据
    """

    def __init__(self, table_name: str, factor_name: str = None, db_interface: DBInterface = None):
        super().__init__(table_name, factor_name, db_interface)
        self._check_args(table_name, factor_name)
        if any([it in table_name for it in constants.FINANCIAL_STATEMENTS_TYPE]):
            raise ValueError(f'{table_name} 为财报数据, 请使用 FinancialFactor 类!')

    def _get_data(self, *args, **kwargs):
        raise NotImplementedError()


class LatestUpdateFactor(NonFinancialFactor):
    def __init__(self, table_name: str, factor_name: str = None, db_interface: DBInterface = None):
        super().__init__(table_name, factor_name, db_interface)
        self.set_factor_name(f'最新{factor_name}')

    def _get_data(self, ids: Union[Sequence[str], str]) -> pd.DataFrame:
        data = self.db_interface.read_table(table_name=self.table_name, columns=self._factor_name, ids=ids)
        latest = data.groupby('ID').tail(1)
        return latest.reset_index('DateTime').rename({'DateTime': f'最新{self._factor_name}时间'}, axis=1)


class CompactFactor(NonFinancialFactor):
    """
    数字变动很不平常的特性, 列如复权因子, 行业, 股本 等.

    对应的数据库表格为: {'DateTime', 'ID', 'FactorName'} 该类可以缓存以提升效率
    """

    def __init__(self, table_name: str, db_interface: DBInterface = None):
        super().__init__(table_name, table_name, db_interface)
        self.data = self.db_interface.read_table(table_name)

    def _get_data(self, dates: Union[Sequence[dt.datetime], date_utils.DateType] = None,
                  start_date: date_utils.DateType = None, end_date: date_utils.DateType = None,
                  ids: Union[Sequence[str], str] = None, ticker_selector: TickerSelector = None) -> pd.Series:
        """
        :param start_date: start date
        :param end_date: end date
        :param dates: selected dates
        :param ids: query stocks
        :param ticker_selector: TickerSelector that specifies criteria
        :return: pandas.Series with DateTime as index and stock as column
        """
        if isinstance(dates, dt.datetime):
            dates = [dates]
        data = self.data.copy()
        if ids:
            if isinstance(ids, str):
                ids = [ids]
            data = data.loc[(slice(None), ids)]
        if dates:
            end_date = max(dates)
            start_date = min(dates)
        end_date = dt.datetime.today() if end_date is None else self.calendar.offset(end_date, 0)
        if start_date is None:
            start_date = data.index.get_level_values('DateTime').min()
        else:
            start_date = self.calendar.offset(start_date, 0)

        previous_data = data.loc[data.index.get_level_values('DateTime') <= start_date].groupby('ID').tail(1)
        index = pd.MultiIndex.from_product([[start_date], previous_data.index.get_level_values('ID')])
        previous_data.index = index
        ranged_data = data.loc[(data.index.get_level_values('DateTime') > start_date) &
                               (data.index.get_level_values('DateTime') <= end_date)]
        data = pd.concat([previous_data, ranged_data])

        date_list = self.calendar.select_dates(start_date=start_date, end_date=end_date)
        df = data.unstack().reindex(date_list).ffill()
        if dates:
            df = df.loc[dates, :]
        ret = df.stack()
        ret.index.names = ['DateTime', 'ID']
        if ticker_selector:
            index = ticker_selector.generate_index(dates=dates)
            ret = ret.reindex(index)
        return ret


class IndustryFactor(CompactFactor):
    """
    股票行业分类
    """

    def __init__(self, provider: str, level: int, db_interface: DBInterface = None) -> None:
        """
        :param db_interface: DB Interface
        :param provider: Industry classification data provider
        :param level: Level of industry classification
        """
        if not (0 < level <= constants.INDUSTRY_LEVEL[provider]):
            raise ValueError(f'{provider}行业没有{level}级')
        table_name = f'{provider}行业'
        super().__init__(table_name, db_interface)
        self.name = f'{provider}{level}级行业'

        if level != constants.INDUSTRY_LEVEL[provider]:
            translation = utils.load_param('industry.json')
            new_translation = {}
            for key, value in translation[table_name].items():
                new_translation[key] = value[f'level_{level}']

            self.data = self.data.map(new_translation)

    def list_constitutes(self, date: date_utils.DateType, industry: str) -> List[str]:
        """
        获取行业内的股票构成

        :param date: 查询日期
        :param industry: 行业名称
        :return: 行业构成
        """
        date_data = self.get_data(dates=date)
        data = date_data.loc[date_data == industry]
        return data.index.get_level_values('ID').tolist()

    @cached_property
    def all_industries(self) -> List[str]:
        """所有行业列表"""
        return self.data.dropna().unique().tolist()


class OnTheRecordFactor(NonFinancialFactor):
    """
        有记录的数据, 例如涨跌停, 一字板, 停牌等
    """

    def __init__(self, factor_name: str, db_interface: DBInterface = None):
        super().__init__(factor_name, db_interface=db_interface)
        self.factor_name = factor_name

    def _get_data(self, date: date_utils.DateType, **kwargs) -> List:
        """
        :param date: selected dates
        :return: list of IDs on the record
        """
        tmp = self.db_interface.read_table(self.table_name, dates=date)
        return tmp.index.get_level_values('ID').tolist()

    def get_counts(self, start_date: date_utils.DateType, end_date: date_utils.DateType,
                   ids: Sequence[str] = None) -> pd.Series:
        """返回 ``start_date`` 和 ``end_date`` (含)之间的记录次数"""
        tmp = self.db_interface.read_table(self.table_name, start_date=start_date, end_date=end_date, ids=ids)
        tmp = tmp.reset_index().groupby('ID').count().reindex(ids).fillna(0)
        res = tmp.iloc[:, 0]
        res.index = pd.MultiIndex.from_product([[end_date], res.index], names=('DateTime', 'ID'))
        res.name = f'{self.table_name}天数'
        return res


class CompactRecordFactor(NonFinancialFactor):
    def __init__(self, compact_factor: CompactFactor, factor_name: str):
        super().__init__(compact_factor.table_name, compact_factor._factor_name, compact_factor.db_interface)
        self.base_factor = compact_factor
        self.factor_name = factor_name

    def _get_data(self, date: date_utils.DateType, **kwargs) -> List:
        """
        :param date: selected dates
        :return: list of IDs on the record
        """
        tmp = self.base_factor.get_data(dates=date)
        return tmp.loc[tmp].index.get_level_values('ID').tolist()


class ContinuousFactor(NonFinancialFactor):
    """
    有连续记录的数据
    """

    def __init__(self, table_name: str, factor_name: str, db_interface: DBInterface = None):
        super().__init__(table_name, factor_name, db_interface)

    def _get_data(self, dates: Union[Sequence[dt.datetime], date_utils.DateType] = None,
                  start_date: date_utils.DateType = None, end_date: date_utils.DateType = None,
                  ids: Sequence[str] = None, ticker_selector: TickerSelector = None, **kwargs) \
            -> Union[pd.Series, pd.DataFrame]:
        """
        :param start_date: start date
        :param end_date: end date
        :param dates: selected dates
        :param ids: query stocks
        :param ticker_selector: TickerSelector that specifies criteria
        :return: pandas.DataFrame with DateTime as index and stock as column
        """

        df = self.db_interface.read_table(self.table_name, columns=self._factor_name,
                                          start_date=start_date, end_date=end_date, dates=dates, ids=ids)

        if ticker_selector:
            index = ticker_selector.generate_index(dates=dates)
            df = df.reindex(index)

        return df


class InterestRateFactor(ContinuousFactor):
    def __init__(self, table_name: str, factor_name: str, db_interface: DBInterface = None):
        super().__init__(table_name, factor_name, db_interface)

    def _get_data(self, *args, **kwargs) -> pd.Series:
        data = super()._get_data(*args, **kwargs)
        dates = data.index.get_level_values('DateTime').tolist()
        after_date = pd.Timestamp(self.calendar.offset(data.index.get_level_values('DateTime')[-1], 1))
        days = [(it[1] - it[0]).days for it in zip(dates, dates[1:] + [after_date])]
        data = data / 365 * days / 100
        return data


class CumulativeInterestRateFactor(InterestRateFactor):
    def __init__(self, table_name: str, factor_name: str, db_interface: DBInterface = None):
        super().__init__(table_name, factor_name, db_interface)

    def _get_data(self, **kwargs) -> pd.Series:
        if 'start_date' not in kwargs:
            raise ValueError('累计收益率需有开始时间!')
        data = super()._get_data(**kwargs)
        rate = (data + 1).prod() - 1
        ret = pd.Series(rate, index=pd.Index([data.index[-1]], name='DateTime'))
        return ret


# TODO
class PriceFactor(FactorBase):
    def __init__(self, factor: FactorBase, db_interface: DBInterface = None):
        super().__init__(factor.name)
        self.factor = factor
        self.db_interface = db_interface if db_interface else get_db_interface()

    def _get_data(self, *args, **kwargs) -> pd.Series:
        return self.factor.get_data(*args, **kwargs)

    def get_return_data(self, *args, **kwargs):
        data = self.factor._get_data(*args, **kwargs)


class AccountingFactor(Factor):
    """
    财报数据
    """

    fields = {}

    def __init__(self, factor_name: str, db_interface: DBInterface = None):
        if len(self.fields) == 0:
            fields_data = utils.load_param('db_schema.json')
            for statement_type in constants.FINANCIAL_STATEMENTS_TYPE:
                statement = fields_data[statement_type]
                for key, _ in statement.items():
                    self.fields[key] = statement_type
        if factor_name not in self.fields.keys():
            raise ValueError(f'{factor_name} 非财报关键字')

        table_name = self.fields[factor_name]
        super().__init__(f'合并{table_name}', factor_name, db_interface)
        self.report_month = None
        self.buffer_length = 365 * 2
        self.offset_strs = None

    def _get_data(self, dates: Union[dt.datetime, Sequence[dt.datetime]] = None,
                  start_date: date_utils.DateType = None, end_date: date_utils.DateType = None,
                  ids: Sequence[str] = None, ticker_selector: TickerSelector = None) -> Union[pd.Series, pd.DataFrame]:
        """
        :param start_date: start date
        :param end_date: end date
        :param dates: selected dates
        :param ids: query stocks
        :param ticker_selector: TickerSelector that specifies criteria
        :return: pandas.DataFrame with DateTime as index and stock as column
        """
        buffer = dt.timedelta(days=self.buffer_length)
        if dates:
            if isinstance(dates, dt.datetime):
                dates = [dates]
            db_start_date, db_end_date = min(dates), max(dates)
        else:
            db_start_date, db_end_date = start_date, end_date
            dates = self.calendar.select_dates(start_date, end_date)
        buffer_start = db_start_date - buffer

        db_columns = [self._factor_name]
        if self.offset_strs:
            db_columns.extend(self.offset_strs)
        data = self.db_interface.read_table(self.table_name, columns=db_columns,
                                            start_date=buffer_start, end_date=end_date, report_month=self.report_month,
                                            ids=ids)
        if isinstance(data, pd.Series):
            data = data.to_frame()
        tickers = data.index.get_level_values('ID').unique().tolist()
        storage = []
        for ticker in tickers:
            ticker_data = data.loc[(slice(None), ticker, slice(None)), :]
            related_dates = algo.get_less_or_equal_of_a_in_b(a=dates,
                                                             b=ticker_data.index.get_level_values('DateTime').tolist())
            relevant_rec = ticker_data.loc[ticker_data.index.get_level_values('DateTime').isin(related_dates.values())]
            relevant_rec = relevant_rec.groupby('DateTime').tail(1)

            pre_data = self.gather_data(ticker_data, relevant_rec, self.offset_strs)
            calc_data = self.func(pre_data)
            calc_data.index = calc_data.index.get_level_values('DateTime')

            res_index = pd.MultiIndex.from_product([list(related_dates.keys()), [ticker]], names=('DateTime', 'ID'))
            val = calc_data.loc[related_dates.values()].values
            content = pd.DataFrame(val, index=res_index)
            storage.append(content)

        ret = pd.concat(storage)
        if ret.shape[1] == 1:
            ret = ret.iloc[:, 0]
            ret.name = self._factor_name

        if ticker_selector:
            index = ticker_selector.generate_index(dates=dates)
            ret = ret.reindex(index)
        return ret

    @staticmethod
    def func(data: pd.DataFrame) -> pd.Series:
        raise NotImplementedError()

    def gather_data(self, ticker_data: pd.DataFrame, relevant_rec: pd.DataFrame,
                    offset_strs: List[str]) -> pd.DataFrame:
        if not offset_strs:
            relevant_rec.columns = ['q0']
            return relevant_rec
        storage = [self.loc_pre_data(ticker_data, relevant_rec, offset_str).iloc[:, 0].values for offset_str in
                   offset_strs]
        storage.append(relevant_rec.iloc[:, 0].values)
        col_names = offset_strs + ['q0']
        return pd.DataFrame(np.stack(storage, axis=1), index=relevant_rec.index, columns=col_names)

    @staticmethod
    def loc_pre_data(ticker_data: pd.DataFrame, relevant_rec: pd.DataFrame, offset_str: str) -> pd.DataFrame:
        pre_date = [date_utils.ReportingDate.offset(it, offset_str) for it in
                    relevant_rec.index.get_level_values('报告期')]
        ticker = ticker_data.index.get_level_values('ID')[0]
        pre_index = pd.MultiIndex.from_arrays([relevant_rec[offset_str], [ticker] * relevant_rec.shape[0], pre_date])
        pre_data = ticker_data.reindex(pre_index)
        return pre_data


class QuarterlyFactor(AccountingFactor):
    """
    季报数据
    """

    def __init__(self, factor_name: str, db_interface: DBInterface = None):
        super().__init__(factor_name, db_interface)
        self.func = self.balance_sheet_func if self.table_name == '合并资产负债表' else self.cash_flow_or_profit_func
        self.name = f'季度{self._factor_name}'

    @staticmethod
    def balance_sheet_func(data: pd.DataFrame) -> pd.Series:
        raise NotImplementedError()

    @staticmethod
    def cash_flow_or_profit_func(data: pd.DataFrame) -> pd.Series:
        raise NotImplementedError()

    @staticmethod
    def func(data: pd.DataFrame) -> pd.Series:
        pass


class LatestAccountingFactor(AccountingFactor):
    """最新财报数据"""

    def __init__(self, factor_name: str, db_interface: DBInterface = None):
        super().__init__(factor_name, db_interface)
        self.name = f'最新{self._factor_name}'

    @staticmethod
    def func(data: pd.DataFrame) -> pd.Series:
        return data.q0


class LatestQuarterAccountingFactor(QuarterlyFactor):
    """最新财报季度数据"""

    def __init__(self, factor_name: str, db_interface: DBInterface = None):
        super().__init__(factor_name, db_interface)
        self.offset_strs = ['q1'] if self.table_name == '合并资产负债表' else ['q1', 'q5']
        self.name = f'最新季度{self._factor_name}'

    @staticmethod
    def cash_flow_or_profit_func(data: pd.DataFrame) -> pd.Series:
        val = (data.q0 - data.q1) / (data.q4 - data.q5) - 1
        return val

    @staticmethod
    def balance_sheet_func(data: pd.DataFrame) -> pd.Series:
        val = data.q0 / data.q1 - 1
        return val


class YearlyReportAccountingFactor(AccountingFactor):
    """
    年报数据
    """

    def __init__(self, factor_name: str, db_interface: DBInterface = None):
        super().__init__(factor_name, db_interface)
        self.report_month = 12
        self.offset_strs = ['y1']
        self.name = f'最新年报{self._factor_name}'

    @staticmethod
    def func(data: pd.DataFrame) -> pd.Series:
        return data.y1


class QOQAccountingFactor(QuarterlyFactor):
    """环比数据"""

    def __init__(self, factor_name: str, db_interface: DBInterface = None):
        super().__init__(factor_name, db_interface)
        self.offset_strs = ['q1'] if self.table_name == '合并资产负债表' else ['q1', 'q2']
        self.name = f'{self._factor_name}环比'

    @staticmethod
    def cash_flow_or_profit_func(data: pd.DataFrame) -> pd.Series:
        val = (data.q0 - data.q1) / (data.q1 - data.q2) - 1
        return val

    @staticmethod
    def balance_sheet_func(data: pd.DataFrame) -> pd.Series:
        val = data.q0 / data.q1 - 1
        return val


class YOYPeriodAccountingFactor(AccountingFactor):
    """同比数据"""

    def __init__(self, factor_name: str, db_interface: DBInterface = None):
        super().__init__(factor_name, db_interface)
        self.offset_strs = ['q1', 'q4']
        self.name = f'{self._factor_name}同比'

    @staticmethod
    def func(data: pd.DataFrame) -> pd.Series:
        val = data.q0 / data.q4 - 1
        return val


class YOYQuarterAccountingFactor(QuarterlyFactor):
    """季度同比数据"""

    def __init__(self, factor_name: str, db_interface: DBInterface = None):
        super().__init__(factor_name, db_interface)
        self.offset_strs = ['q4'] if self.table_name == '合并资产负债表' else ['q1', 'q4', 'q5']
        self.name = f'年度{self._factor_name}增长率'

    @staticmethod
    def cash_flow_or_profit_func(data: pd.DataFrame) -> pd.Series:
        val = (data.q0 - data.q1) / (data.q4 - data.q5) - 1
        return val

    @staticmethod
    def balance_sheet_func(data: pd.DataFrame) -> pd.Series:
        val = data.q0 / data.q4 - 1
        return val


class TTMAccountingFactor(AccountingFactor):
    """TTM数据"""

    def __init__(self, factor_name: str, db_interface: DBInterface = None):
        super().__init__(factor_name, db_interface)
        self.offset_strs = ['q4', 'y1']
        self.name = f'{self._factor_name}TTM'

    @staticmethod
    def func(data: pd.DataFrame) -> pd.Series:
        val = data.q0 - data.q4 + data.y1
        return val


class CachedFactor(FactorBase):
    def __init__(self, data: Union[pd.Series, pd.DataFrame], factor_name: str = None):
        super().__init__(factor_name)
        self.data = data

    def _get_data(self, *args, **kwargs):
        return self.data


class BetaFactor(FactorBase):
    def __init__(self, market_ret: FactorBase = None, rf_rate: InterestRateFactor = None,
                 db_interface: DBInterface = None):
        """ Stock Beta

        :param market_ret: 市场收益
        :param rf_rate: 无风险收益
        :param db_interface: Database Interface
        """
        super().__init__('Beta')
        if db_interface is None:
            db_interface = get_db_interface()
        stock_ret = ContinuousFactor('股票日行情', '收盘价', db_interface) * CompactFactor('复权因子', db_interface)
        self.stock_ret = stock_ret.pct_change()
        if market_ret is None:
            market_ret = ContinuousFactor('指数日行情', '收盘点位', db_interface).pct_change()
            market_ret.bind_params(ids='000300.SH')
        self.market_ret = market_ret
        if rf_rate is None:
            self.rf_rate = InterestRateFactor('shibor利率数据', '3个月', db_interface)

    def _get_data(self, dates: Sequence[dt.datetime],
                  ids: Union[str, Sequence[str]] = None, ticker_selector: TickerSelector = None,
                  look_back_period: int = 60, min_trading_days: int = 40) -> pd.Series:
        storage = []
        for date in dates:
            if ticker_selector:
                ids = ticker_selector.ticker(date)
            start_date = self.calendar.offset(date, -look_back_period - 1)
            end_date = self.calendar.offset(date, -1)
            stock_data = self.stock_ret.get_data(ids=ids, start_date=start_date, end_date=end_date).reset_index()
            market_data = self.market_ret.get_data(start_date=start_date, end_date=end_date).droplevel(
                'ID').reset_index()
            rf_data = self.rf_rate.get_data(start_date=start_date, end_date=end_date).reset_index()
            combined_data = pd.merge(stock_data, market_data, on='DateTime')
            combined_data = pd.merge(combined_data, rf_data, on='DateTime')
            combined_data.iloc[:, 2] = combined_data.iloc[:, 2] - combined_data.iloc[:, -1]
            combined_data.iloc[:, 3] = combined_data.iloc[:, 3] - combined_data.iloc[:, -1]

            for ID, group in combined_data.groupby('ID'):
                if group.shape[0] < min_trading_days:
                    beta = np.nan
                else:
                    cov_matrix = np.cov(group.iloc[:, 2], group.iloc[:, 3])
                    beta = cov_matrix[0, 1] / cov_matrix[1, 1]
                data = pd.Series(beta, index=pd.MultiIndex.from_tuples([(date, ID)], names=('DateTime', 'ID')))
                storage.append(data)

        ret = pd.concat(storage).sort_index()
        return ret
>>>>>>> 3e527de0
<|MERGE_RESOLUTION|>--- conflicted
+++ resolved
@@ -1,4 +1,3 @@
-<<<<<<< HEAD
 import datetime as dt
 import numbers
 from functools import cached_property, partial
@@ -916,937 +915,4 @@
                 storage.append(data)
 
         ret = pd.concat(storage).sort_index()
-        return ret
-=======
-import datetime as dt
-import numbers
-from functools import cached_property, partial
-from typing import List, Sequence, Union
-
-import numpy as np
-import pandas as pd
-
-from . import algo, constants, date_utils, utils
-from .config import get_db_interface
-from .database_interface import DBInterface
-from .date_utils import SHSZTradingCalendar
-from .utils import TickerSelector
-
-
-class FactorBase(object):
-    def __init__(self, factor_name: str = None):
-        super().__init__()
-        self._factor_name = factor_name
-        self.name = factor_name
-        self.calendar = SHSZTradingCalendar()
-
-    def set_factor_name(self, name):
-        self.name = name
-        return self
-
-    def get_data(self, *args, **kwargs) -> Union[pd.Series, List]:
-        """获取数据"""
-        s = self._get_data(*args, **kwargs)
-        if self.name and isinstance(s, pd.Series):
-            s.name = self.name
-        return s
-
-    def _get_data(self, *args, **kwargs) -> pd.Series:
-        """获取数据"""
-        raise NotImplementedError()
-
-    def __and__(self, other):
-        def sub_get_data(self, **kwargs):
-            return self.f1.get_data(**kwargs) & self.f2.get_data(**kwargs)
-
-        Foo = type('', (BinaryFactor,), {'_get_data': sub_get_data})
-        return Foo(self, other)
-
-    def __invert__(self):
-        def sub_get_data(self, **kwargs):
-            return ~self.f.get_data(**kwargs)
-
-        Foo = type('', (UnaryFactor,), {'_get_data': sub_get_data})
-        return Foo(self)
-
-    def __add__(self, other):
-        if isinstance(other, (numbers.Number, np.number)):
-            def sub_get_data(self, **kwargs):
-                return self.f.get_data(**kwargs) + other
-
-            Foo = type('', (UnaryFactor,), {'_get_data': sub_get_data})
-            return Foo(self)
-        else:
-            def sub_get_data(self, **kwargs):
-                return self.f1.get_data(**kwargs) + self.f2.get_data(**kwargs)
-
-            Foo = type('', (BinaryFactor,), {'_get_data': sub_get_data})
-            return Foo(self, other)
-
-    def __sub__(self, other):
-        if isinstance(other, (numbers.Number, np.number)):
-            def sub_get_data(self, **kwargs):
-                return self.f.get_data(**kwargs) - other
-
-            Foo = type('', (UnaryFactor,), {'_get_data': sub_get_data})
-            return Foo(self)
-        else:
-            def sub_get_data(self, **kwargs):
-                return self.f1.get_data(**kwargs) - self.f2.get_data(**kwargs)
-
-            Foo = type('', (BinaryFactor,), {'get_data': sub_get_data})
-            return Foo(self, other)
-
-    def __mul__(self, other):
-        if isinstance(other, (numbers.Number, np.number)):
-            def sub_get_data(self, **kwargs):
-                return self.f.get_data(**kwargs) * other
-
-            Foo = type('', (UnaryFactor,), {'_get_data': sub_get_data})
-            return Foo(self)
-        else:
-            def sub_get_data(self, **kwargs):
-                return self.f1.get_data(**kwargs) * self.f2.get_data(**kwargs)
-
-            Foo = type('', (BinaryFactor,), {'_get_data': sub_get_data})
-            return Foo(self, other)
-
-    def __truediv__(self, other):
-        if isinstance(other, (numbers.Number, np.number)):
-            def sub_get_data(self, **kwargs):
-                return self.f.get_data(**kwargs) / other
-
-            Foo = type('', (UnaryFactor,), {'_get_data': sub_get_data})
-            return Foo(self)
-        else:
-            def sub_get_data(self, **kwargs):
-                return self.f1.get_data(**kwargs) / self.f2.get_data(**kwargs)
-
-            Foo = type('', (BinaryFactor,), {'_get_data': sub_get_data})
-            return Foo(self, other)
-
-    def __gt__(self, other):
-        if isinstance(other, (numbers.Number, np.number)):
-            def sub_get_data(self, **kwargs):
-                return self.f.get_data(**kwargs) > other
-
-            Foo = type('', (UnaryFactor,), {'_get_data': sub_get_data})
-            return Foo(self)
-        else:
-            def sub_get_data(self, **kwargs):
-                return self.f1.get_data(**kwargs) > self.f2.get_data(**kwargs)
-
-            Foo = type('', (BinaryFactor,), {'_get_data': sub_get_data})
-            return Foo(self, other)
-
-    def __lt__(self, other):
-        if isinstance(other, (numbers.Number, np.number)):
-            def sub_get_data(self, **kwargs):
-                return self.f.get_data(**kwargs) < other
-
-            Foo = type('', (UnaryFactor,), {'_get_data': sub_get_data})
-            return Foo(self)
-        else:
-            def sub_get_data(self, **kwargs):
-                return self.f1.get_data(**kwargs) < self.f2.get_data(**kwargs)
-
-            Foo = type('', (BinaryFactor,), {'_get_data': sub_get_data})
-            return Foo(self, other)
-
-    def __ge__(self, other):
-        if isinstance(other, (numbers.Number, np.number)):
-            def sub_get_data(self, **kwargs):
-                return self.f.get_data(**kwargs) >= other
-
-            Foo = type('', (UnaryFactor,), {'_get_data': sub_get_data})
-            return Foo(self)
-        else:
-            def sub_get_data(self, **kwargs):
-                return self.f1.get_data(**kwargs) >= self.f2.get_data(**kwargs)
-
-            Foo = type('', (BinaryFactor,), {'_get_data': sub_get_data})
-            return Foo(self, other)
-
-    def __le__(self, other):
-        if isinstance(other, (numbers.Number, np.number)):
-            def sub_get_data(self, **kwargs):
-                return self.f.get_data(**kwargs) <= other
-
-            Foo = type('', (UnaryFactor,), {'_get_data': sub_get_data})
-            return Foo(self)
-        else:
-            def sub_get_data(self, **kwargs):
-                return self.f1.get_data(**kwargs) <= self.f2.get_data(**kwargs)
-
-            Foo = type('', (BinaryFactor,), {'_get_data': sub_get_data})
-            return Foo(self, other)
-
-    def __eq__(self, other):
-        if isinstance(other, (numbers.Number, np.number)):
-            def sub_get_data(self, **kwargs):
-                return self.f.get_data(**kwargs) == other
-
-            Foo = type('', (UnaryFactor,), {'_get_data': sub_get_data})
-            return Foo(self)
-        else:
-            def sub_get_data(self, **kwargs):
-                return self.f1.get_data(**kwargs) == self.f2.get_data(**kwargs)
-
-            Foo = type('', (BinaryFactor,), {'_get_data': sub_get_data})
-            return Foo(self, other)
-
-    def __ne__(self, other):
-        if isinstance(other, (numbers.Number, np.number)):
-            def sub_get_data(self, **kwargs):
-                return self.f.get_data(**kwargs) != other
-
-            Foo = type('', (UnaryFactor,), {'_get_data': sub_get_data})
-            return Foo(self)
-        else:
-            def sub_get_data(self, **kwargs):
-                return self.f1.get_data(**kwargs) != self.f2.get_data(**kwargs)
-
-            Foo = type('', (BinaryFactor,), {'_get_data': sub_get_data})
-            return Foo(self, other)
-
-    def __abs__(self):
-        def sub_get_data(self, **kwargs):
-            return self.f.get_data(**kwargs).abs()
-
-        Foo = type('', (UnaryFactor,), {'_get_data': sub_get_data})
-        return Foo(self)
-
-    def __neg__(self):
-        def sub_get_data(self, **kwargs):
-            return -self.f.get_data(**kwargs)
-
-        Foo = type('', (UnaryFactor,), {'_get_data': sub_get_data})
-        return Foo(self)
-
-    def max(self):
-        """analogue to max for each ``ID``"""
-
-        def sub_get_data(self, **kwargs):
-            return self.f.get_data(**kwargs).unstack().max()
-
-        Foo = type('', (UnaryFactor,), {'_get_data': sub_get_data})
-        return Foo(self)
-
-    def log(self):
-        """analogue to numpy.log"""
-
-        def sub_get_data(self, **kwargs):
-            return np.log(self.f.get_data(**kwargs))
-
-        Foo = type('', (UnaryFactor,), {'_get_data': sub_get_data})
-        return Foo(self)
-
-    def pct_change(self):
-        """analogue to pd.pct_change for each ``ID``"""
-
-        def sub_get_data(self, **kwargs):
-            if 'start_date' in kwargs:
-                kwargs['start_date'] = self.calendar.offset(kwargs['start_date'], -1)
-            if 'dates' in kwargs:
-                if isinstance(kwargs['dates'], dt.datetime):
-                    kwargs['dates'] = [kwargs['dates']]
-                if len(kwargs['dates']) == 1:
-                    kwargs['dates'].insert(0, self.calendar.offset(kwargs['dates'][0], -1))
-            return self.f.get_data(**kwargs).unstack().pct_change().stack().dropna()
-
-        Foo = type('', (UnaryFactor,), {'_get_data': sub_get_data})
-        return Foo(self)
-
-    def diff(self):
-        """analogue to pd.diff for each ``ID``"""
-
-        def sub_get_data(self, **kwargs):
-            if 'start_date' in kwargs:
-                kwargs['start_date'] = self.calendar.offset(kwargs['start_date'], -1)
-            return self.f.get_data(**kwargs).unstack().diff().stack().dropna()
-
-        Foo = type('', (UnaryFactor,), {'_get_data': sub_get_data})
-        return Foo(self)
-
-    def shift(self, n: int):
-        """analogue to pd.shift(n) for each ``ID``"""
-
-        def sub_get_data(self, **kwargs):
-            if 'start_date' in kwargs and n > 0:
-                kwargs['start_date'] = self.calendar.offset(kwargs['start_date'], n)
-            elif 'end_date' in kwargs and n < 0:
-                kwargs['end_date'] = self.calendar.offset(kwargs['end_date'], n)
-            return self.f.get_data(**kwargs).unstack().shift(n).stack().dropna()
-
-        Foo = type('', (UnaryFactor,), {'_get_data': sub_get_data})
-        return Foo(self)
-
-    def diff_shift(self, n: int):
-        """analogue to pd.diff().shift(n) for each ``ID``"""
-
-        def sub_get_data(self, **kwargs):
-            if 'start_date' in kwargs and n > 0:
-                kwargs['start_date'] = self.calendar.offset(kwargs['start_date'], n)
-            elif 'end_date' in kwargs and n < 0:
-                kwargs['end_date'] = self.calendar.offset(kwargs['end_date'], n)
-            return self.f.get_data(**kwargs).unstack().diff().shift(n).stack().dropna()
-
-        Foo = type('', (UnaryFactor,), {'_get_data': sub_get_data})
-        return Foo(self)
-
-    def pct_change_shift(self, n: int):
-        """analogue to pd.pct_change().shift(n) for each ``ID``"""
-
-        def sub_get_data(self, **kwargs):
-            if 'start_date' in kwargs and n > 0:
-                kwargs['start_date'] = self.calendar.offset(kwargs['start_date'], n)
-            elif 'end_date' in kwargs and n < 0:
-                kwargs['end_date'] = self.calendar.offset(kwargs['end_date'], n)
-            return self.f.get_data(**kwargs).unstack().pct_change().shift(n).stack().dropna()
-
-        Foo = type('', (UnaryFactor,), {'_get_data': sub_get_data})
-        return Foo(self)
-
-    def weight(self):
-        def sub_get_data(self, **kwargs):
-            data = self.f.get_data(**kwargs)
-            return data / data.groupby('DateTime').sum()
-
-        Foo = type('', (UnaryFactor,), {'_get_data': sub_get_data})
-        return Foo(self)
-
-    def corr(self, other):
-        pass
-
-    def mean(self, along: str = 'DateTime'):
-        if along not in ['DateTime', 'ID']:
-            raise ValueError('along can only be DateTime or ID')
-
-        def sub_get_data(self, **kwargs):
-            data = self.f.get_data(**kwargs)
-            return data.groupby(along).mean()
-
-        Foo = type('', (UnaryFactor,), {'_get_data': sub_get_data})
-        return Foo(self)
-
-    def sum(self, along: str = 'DateTime'):
-        if along not in ['DateTime', 'ID']:
-            raise ValueError('along can only be DateTime or ID')
-
-        def sub_get_data(self, **kwargs):
-            data = self.f.get_data(**kwargs)
-            return data.groupby(along).sum()
-
-        Foo = type('', (UnaryFactor,), {'_get_data': sub_get_data})
-        return Foo(self)
-
-    def bind_params(self, ids: Union[str, Sequence[str]] = None):
-        if ids:
-            self._get_data = partial(self._get_data, ids=ids)
-        return self
-
-
-class UnaryFactor(FactorBase):
-    def __init__(self, f: FactorBase):
-        super().__init__()
-        self.f = f
-
-    def _get_data(self, *args, **kwargs):
-        """获取数据"""
-        raise NotImplementedError()
-
-
-class BinaryFactor(FactorBase):
-    def __init__(self, f1: FactorBase, f2: FactorBase):
-        super().__init__()
-        self.f1 = f1
-        self.f2 = f2
-
-    def _get_data(self, *args, **kwargs):
-        """获取数据"""
-        raise NotImplementedError()
-
-
-class Factor(FactorBase):
-    """
-    Factor base class
-    """
-
-    def __init__(self, table_name: str, factor_name: str, db_interface: DBInterface = None):
-        super().__init__(factor_name)
-        self.table_name = table_name
-        self.db_interface = db_interface if db_interface else get_db_interface()
-
-    def _get_data(self, *args, **kwargs):
-        """获取数据"""
-        raise NotImplementedError()
-
-    # helper functions
-    def _check_args(self, table_name: str, factor_name: str):
-        table_name = table_name.lower()
-
-        if not self.db_interface.exist_table(table_name):
-            raise ValueError(f'数据库中无名为 {table_name} 的表')
-
-        if factor_name:
-            columns = self.db_interface.get_columns_names(table_name)
-            if factor_name not in columns:
-                raise ValueError(f'表 {table_name} 中不存在 {factor_name} 列')
-
-
-class IndexConstitute(Factor):
-    """指数成分股权重"""
-
-    def __init__(self, db_interface: DBInterface = None):
-        super().__init__('指数成分股权重', '', db_interface)
-
-    def _get_data(self, index_ticker: str, date: date_utils.DateType):
-        date_str = date_utils.date_type2str(date, '-')
-        stm = f'DateTime = (SELECT MAX(DateTime) FROM `{self.table_name}` WHERE DateTime <= "{date_str}")'
-        ret = self.db_interface.read_table(self.table_name, ids=index_ticker, text_statement=stm)
-        ret.index = pd.MultiIndex.from_product([[date], ret.index.get_level_values('ID')])
-        ret.index.names = ['DateTime', 'ID']
-        return ret
-
-
-class NonFinancialFactor(Factor):
-    """
-    非财报数据
-    """
-
-    def __init__(self, table_name: str, factor_name: str = None, db_interface: DBInterface = None):
-        super().__init__(table_name, factor_name, db_interface)
-        self._check_args(table_name, factor_name)
-        if any([it in table_name for it in constants.FINANCIAL_STATEMENTS_TYPE]):
-            raise ValueError(f'{table_name} 为财报数据, 请使用 FinancialFactor 类!')
-
-    def _get_data(self, *args, **kwargs):
-        raise NotImplementedError()
-
-
-class LatestUpdateFactor(NonFinancialFactor):
-    def __init__(self, table_name: str, factor_name: str = None, db_interface: DBInterface = None):
-        super().__init__(table_name, factor_name, db_interface)
-        self.set_factor_name(f'最新{factor_name}')
-
-    def _get_data(self, ids: Union[Sequence[str], str]) -> pd.DataFrame:
-        data = self.db_interface.read_table(table_name=self.table_name, columns=self._factor_name, ids=ids)
-        latest = data.groupby('ID').tail(1)
-        return latest.reset_index('DateTime').rename({'DateTime': f'最新{self._factor_name}时间'}, axis=1)
-
-
-class CompactFactor(NonFinancialFactor):
-    """
-    数字变动很不平常的特性, 列如复权因子, 行业, 股本 等.
-
-    对应的数据库表格为: {'DateTime', 'ID', 'FactorName'} 该类可以缓存以提升效率
-    """
-
-    def __init__(self, table_name: str, db_interface: DBInterface = None):
-        super().__init__(table_name, table_name, db_interface)
-        self.data = self.db_interface.read_table(table_name)
-
-    def _get_data(self, dates: Union[Sequence[dt.datetime], date_utils.DateType] = None,
-                  start_date: date_utils.DateType = None, end_date: date_utils.DateType = None,
-                  ids: Union[Sequence[str], str] = None, ticker_selector: TickerSelector = None) -> pd.Series:
-        """
-        :param start_date: start date
-        :param end_date: end date
-        :param dates: selected dates
-        :param ids: query stocks
-        :param ticker_selector: TickerSelector that specifies criteria
-        :return: pandas.Series with DateTime as index and stock as column
-        """
-        if isinstance(dates, dt.datetime):
-            dates = [dates]
-        data = self.data.copy()
-        if ids:
-            if isinstance(ids, str):
-                ids = [ids]
-            data = data.loc[(slice(None), ids)]
-        if dates:
-            end_date = max(dates)
-            start_date = min(dates)
-        end_date = dt.datetime.today() if end_date is None else self.calendar.offset(end_date, 0)
-        if start_date is None:
-            start_date = data.index.get_level_values('DateTime').min()
-        else:
-            start_date = self.calendar.offset(start_date, 0)
-
-        previous_data = data.loc[data.index.get_level_values('DateTime') <= start_date].groupby('ID').tail(1)
-        index = pd.MultiIndex.from_product([[start_date], previous_data.index.get_level_values('ID')])
-        previous_data.index = index
-        ranged_data = data.loc[(data.index.get_level_values('DateTime') > start_date) &
-                               (data.index.get_level_values('DateTime') <= end_date)]
-        data = pd.concat([previous_data, ranged_data])
-
-        date_list = self.calendar.select_dates(start_date=start_date, end_date=end_date)
-        df = data.unstack().reindex(date_list).ffill()
-        if dates:
-            df = df.loc[dates, :]
-        ret = df.stack()
-        ret.index.names = ['DateTime', 'ID']
-        if ticker_selector:
-            index = ticker_selector.generate_index(dates=dates)
-            ret = ret.reindex(index)
-        return ret
-
-
-class IndustryFactor(CompactFactor):
-    """
-    股票行业分类
-    """
-
-    def __init__(self, provider: str, level: int, db_interface: DBInterface = None) -> None:
-        """
-        :param db_interface: DB Interface
-        :param provider: Industry classification data provider
-        :param level: Level of industry classification
-        """
-        if not (0 < level <= constants.INDUSTRY_LEVEL[provider]):
-            raise ValueError(f'{provider}行业没有{level}级')
-        table_name = f'{provider}行业'
-        super().__init__(table_name, db_interface)
-        self.name = f'{provider}{level}级行业'
-
-        if level != constants.INDUSTRY_LEVEL[provider]:
-            translation = utils.load_param('industry.json')
-            new_translation = {}
-            for key, value in translation[table_name].items():
-                new_translation[key] = value[f'level_{level}']
-
-            self.data = self.data.map(new_translation)
-
-    def list_constitutes(self, date: date_utils.DateType, industry: str) -> List[str]:
-        """
-        获取行业内的股票构成
-
-        :param date: 查询日期
-        :param industry: 行业名称
-        :return: 行业构成
-        """
-        date_data = self.get_data(dates=date)
-        data = date_data.loc[date_data == industry]
-        return data.index.get_level_values('ID').tolist()
-
-    @cached_property
-    def all_industries(self) -> List[str]:
-        """所有行业列表"""
-        return self.data.dropna().unique().tolist()
-
-
-class OnTheRecordFactor(NonFinancialFactor):
-    """
-        有记录的数据, 例如涨跌停, 一字板, 停牌等
-    """
-
-    def __init__(self, factor_name: str, db_interface: DBInterface = None):
-        super().__init__(factor_name, db_interface=db_interface)
-        self.factor_name = factor_name
-
-    def _get_data(self, date: date_utils.DateType, **kwargs) -> List:
-        """
-        :param date: selected dates
-        :return: list of IDs on the record
-        """
-        tmp = self.db_interface.read_table(self.table_name, dates=date)
-        return tmp.index.get_level_values('ID').tolist()
-
-    def get_counts(self, start_date: date_utils.DateType, end_date: date_utils.DateType,
-                   ids: Sequence[str] = None) -> pd.Series:
-        """返回 ``start_date`` 和 ``end_date`` (含)之间的记录次数"""
-        tmp = self.db_interface.read_table(self.table_name, start_date=start_date, end_date=end_date, ids=ids)
-        tmp = tmp.reset_index().groupby('ID').count().reindex(ids).fillna(0)
-        res = tmp.iloc[:, 0]
-        res.index = pd.MultiIndex.from_product([[end_date], res.index], names=('DateTime', 'ID'))
-        res.name = f'{self.table_name}天数'
-        return res
-
-
-class CompactRecordFactor(NonFinancialFactor):
-    def __init__(self, compact_factor: CompactFactor, factor_name: str):
-        super().__init__(compact_factor.table_name, compact_factor._factor_name, compact_factor.db_interface)
-        self.base_factor = compact_factor
-        self.factor_name = factor_name
-
-    def _get_data(self, date: date_utils.DateType, **kwargs) -> List:
-        """
-        :param date: selected dates
-        :return: list of IDs on the record
-        """
-        tmp = self.base_factor.get_data(dates=date)
-        return tmp.loc[tmp].index.get_level_values('ID').tolist()
-
-
-class ContinuousFactor(NonFinancialFactor):
-    """
-    有连续记录的数据
-    """
-
-    def __init__(self, table_name: str, factor_name: str, db_interface: DBInterface = None):
-        super().__init__(table_name, factor_name, db_interface)
-
-    def _get_data(self, dates: Union[Sequence[dt.datetime], date_utils.DateType] = None,
-                  start_date: date_utils.DateType = None, end_date: date_utils.DateType = None,
-                  ids: Sequence[str] = None, ticker_selector: TickerSelector = None, **kwargs) \
-            -> Union[pd.Series, pd.DataFrame]:
-        """
-        :param start_date: start date
-        :param end_date: end date
-        :param dates: selected dates
-        :param ids: query stocks
-        :param ticker_selector: TickerSelector that specifies criteria
-        :return: pandas.DataFrame with DateTime as index and stock as column
-        """
-
-        df = self.db_interface.read_table(self.table_name, columns=self._factor_name,
-                                          start_date=start_date, end_date=end_date, dates=dates, ids=ids)
-
-        if ticker_selector:
-            index = ticker_selector.generate_index(dates=dates)
-            df = df.reindex(index)
-
-        return df
-
-
-class InterestRateFactor(ContinuousFactor):
-    def __init__(self, table_name: str, factor_name: str, db_interface: DBInterface = None):
-        super().__init__(table_name, factor_name, db_interface)
-
-    def _get_data(self, *args, **kwargs) -> pd.Series:
-        data = super()._get_data(*args, **kwargs)
-        dates = data.index.get_level_values('DateTime').tolist()
-        after_date = pd.Timestamp(self.calendar.offset(data.index.get_level_values('DateTime')[-1], 1))
-        days = [(it[1] - it[0]).days for it in zip(dates, dates[1:] + [after_date])]
-        data = data / 365 * days / 100
-        return data
-
-
-class CumulativeInterestRateFactor(InterestRateFactor):
-    def __init__(self, table_name: str, factor_name: str, db_interface: DBInterface = None):
-        super().__init__(table_name, factor_name, db_interface)
-
-    def _get_data(self, **kwargs) -> pd.Series:
-        if 'start_date' not in kwargs:
-            raise ValueError('累计收益率需有开始时间!')
-        data = super()._get_data(**kwargs)
-        rate = (data + 1).prod() - 1
-        ret = pd.Series(rate, index=pd.Index([data.index[-1]], name='DateTime'))
-        return ret
-
-
-# TODO
-class PriceFactor(FactorBase):
-    def __init__(self, factor: FactorBase, db_interface: DBInterface = None):
-        super().__init__(factor.name)
-        self.factor = factor
-        self.db_interface = db_interface if db_interface else get_db_interface()
-
-    def _get_data(self, *args, **kwargs) -> pd.Series:
-        return self.factor.get_data(*args, **kwargs)
-
-    def get_return_data(self, *args, **kwargs):
-        data = self.factor._get_data(*args, **kwargs)
-
-
-class AccountingFactor(Factor):
-    """
-    财报数据
-    """
-
-    fields = {}
-
-    def __init__(self, factor_name: str, db_interface: DBInterface = None):
-        if len(self.fields) == 0:
-            fields_data = utils.load_param('db_schema.json')
-            for statement_type in constants.FINANCIAL_STATEMENTS_TYPE:
-                statement = fields_data[statement_type]
-                for key, _ in statement.items():
-                    self.fields[key] = statement_type
-        if factor_name not in self.fields.keys():
-            raise ValueError(f'{factor_name} 非财报关键字')
-
-        table_name = self.fields[factor_name]
-        super().__init__(f'合并{table_name}', factor_name, db_interface)
-        self.report_month = None
-        self.buffer_length = 365 * 2
-        self.offset_strs = None
-
-    def _get_data(self, dates: Union[dt.datetime, Sequence[dt.datetime]] = None,
-                  start_date: date_utils.DateType = None, end_date: date_utils.DateType = None,
-                  ids: Sequence[str] = None, ticker_selector: TickerSelector = None) -> Union[pd.Series, pd.DataFrame]:
-        """
-        :param start_date: start date
-        :param end_date: end date
-        :param dates: selected dates
-        :param ids: query stocks
-        :param ticker_selector: TickerSelector that specifies criteria
-        :return: pandas.DataFrame with DateTime as index and stock as column
-        """
-        buffer = dt.timedelta(days=self.buffer_length)
-        if dates:
-            if isinstance(dates, dt.datetime):
-                dates = [dates]
-            db_start_date, db_end_date = min(dates), max(dates)
-        else:
-            db_start_date, db_end_date = start_date, end_date
-            dates = self.calendar.select_dates(start_date, end_date)
-        buffer_start = db_start_date - buffer
-
-        db_columns = [self._factor_name]
-        if self.offset_strs:
-            db_columns.extend(self.offset_strs)
-        data = self.db_interface.read_table(self.table_name, columns=db_columns,
-                                            start_date=buffer_start, end_date=end_date, report_month=self.report_month,
-                                            ids=ids)
-        if isinstance(data, pd.Series):
-            data = data.to_frame()
-        tickers = data.index.get_level_values('ID').unique().tolist()
-        storage = []
-        for ticker in tickers:
-            ticker_data = data.loc[(slice(None), ticker, slice(None)), :]
-            related_dates = algo.get_less_or_equal_of_a_in_b(a=dates,
-                                                             b=ticker_data.index.get_level_values('DateTime').tolist())
-            relevant_rec = ticker_data.loc[ticker_data.index.get_level_values('DateTime').isin(related_dates.values())]
-            relevant_rec = relevant_rec.groupby('DateTime').tail(1)
-
-            pre_data = self.gather_data(ticker_data, relevant_rec, self.offset_strs)
-            calc_data = self.func(pre_data)
-            calc_data.index = calc_data.index.get_level_values('DateTime')
-
-            res_index = pd.MultiIndex.from_product([list(related_dates.keys()), [ticker]], names=('DateTime', 'ID'))
-            val = calc_data.loc[related_dates.values()].values
-            content = pd.DataFrame(val, index=res_index)
-            storage.append(content)
-
-        ret = pd.concat(storage)
-        if ret.shape[1] == 1:
-            ret = ret.iloc[:, 0]
-            ret.name = self._factor_name
-
-        if ticker_selector:
-            index = ticker_selector.generate_index(dates=dates)
-            ret = ret.reindex(index)
-        return ret
-
-    @staticmethod
-    def func(data: pd.DataFrame) -> pd.Series:
-        raise NotImplementedError()
-
-    def gather_data(self, ticker_data: pd.DataFrame, relevant_rec: pd.DataFrame,
-                    offset_strs: List[str]) -> pd.DataFrame:
-        if not offset_strs:
-            relevant_rec.columns = ['q0']
-            return relevant_rec
-        storage = [self.loc_pre_data(ticker_data, relevant_rec, offset_str).iloc[:, 0].values for offset_str in
-                   offset_strs]
-        storage.append(relevant_rec.iloc[:, 0].values)
-        col_names = offset_strs + ['q0']
-        return pd.DataFrame(np.stack(storage, axis=1), index=relevant_rec.index, columns=col_names)
-
-    @staticmethod
-    def loc_pre_data(ticker_data: pd.DataFrame, relevant_rec: pd.DataFrame, offset_str: str) -> pd.DataFrame:
-        pre_date = [date_utils.ReportingDate.offset(it, offset_str) for it in
-                    relevant_rec.index.get_level_values('报告期')]
-        ticker = ticker_data.index.get_level_values('ID')[0]
-        pre_index = pd.MultiIndex.from_arrays([relevant_rec[offset_str], [ticker] * relevant_rec.shape[0], pre_date])
-        pre_data = ticker_data.reindex(pre_index)
-        return pre_data
-
-
-class QuarterlyFactor(AccountingFactor):
-    """
-    季报数据
-    """
-
-    def __init__(self, factor_name: str, db_interface: DBInterface = None):
-        super().__init__(factor_name, db_interface)
-        self.func = self.balance_sheet_func if self.table_name == '合并资产负债表' else self.cash_flow_or_profit_func
-        self.name = f'季度{self._factor_name}'
-
-    @staticmethod
-    def balance_sheet_func(data: pd.DataFrame) -> pd.Series:
-        raise NotImplementedError()
-
-    @staticmethod
-    def cash_flow_or_profit_func(data: pd.DataFrame) -> pd.Series:
-        raise NotImplementedError()
-
-    @staticmethod
-    def func(data: pd.DataFrame) -> pd.Series:
-        pass
-
-
-class LatestAccountingFactor(AccountingFactor):
-    """最新财报数据"""
-
-    def __init__(self, factor_name: str, db_interface: DBInterface = None):
-        super().__init__(factor_name, db_interface)
-        self.name = f'最新{self._factor_name}'
-
-    @staticmethod
-    def func(data: pd.DataFrame) -> pd.Series:
-        return data.q0
-
-
-class LatestQuarterAccountingFactor(QuarterlyFactor):
-    """最新财报季度数据"""
-
-    def __init__(self, factor_name: str, db_interface: DBInterface = None):
-        super().__init__(factor_name, db_interface)
-        self.offset_strs = ['q1'] if self.table_name == '合并资产负债表' else ['q1', 'q5']
-        self.name = f'最新季度{self._factor_name}'
-
-    @staticmethod
-    def cash_flow_or_profit_func(data: pd.DataFrame) -> pd.Series:
-        val = (data.q0 - data.q1) / (data.q4 - data.q5) - 1
-        return val
-
-    @staticmethod
-    def balance_sheet_func(data: pd.DataFrame) -> pd.Series:
-        val = data.q0 / data.q1 - 1
-        return val
-
-
-class YearlyReportAccountingFactor(AccountingFactor):
-    """
-    年报数据
-    """
-
-    def __init__(self, factor_name: str, db_interface: DBInterface = None):
-        super().__init__(factor_name, db_interface)
-        self.report_month = 12
-        self.offset_strs = ['y1']
-        self.name = f'最新年报{self._factor_name}'
-
-    @staticmethod
-    def func(data: pd.DataFrame) -> pd.Series:
-        return data.y1
-
-
-class QOQAccountingFactor(QuarterlyFactor):
-    """环比数据"""
-
-    def __init__(self, factor_name: str, db_interface: DBInterface = None):
-        super().__init__(factor_name, db_interface)
-        self.offset_strs = ['q1'] if self.table_name == '合并资产负债表' else ['q1', 'q2']
-        self.name = f'{self._factor_name}环比'
-
-    @staticmethod
-    def cash_flow_or_profit_func(data: pd.DataFrame) -> pd.Series:
-        val = (data.q0 - data.q1) / (data.q1 - data.q2) - 1
-        return val
-
-    @staticmethod
-    def balance_sheet_func(data: pd.DataFrame) -> pd.Series:
-        val = data.q0 / data.q1 - 1
-        return val
-
-
-class YOYPeriodAccountingFactor(AccountingFactor):
-    """同比数据"""
-
-    def __init__(self, factor_name: str, db_interface: DBInterface = None):
-        super().__init__(factor_name, db_interface)
-        self.offset_strs = ['q1', 'q4']
-        self.name = f'{self._factor_name}同比'
-
-    @staticmethod
-    def func(data: pd.DataFrame) -> pd.Series:
-        val = data.q0 / data.q4 - 1
-        return val
-
-
-class YOYQuarterAccountingFactor(QuarterlyFactor):
-    """季度同比数据"""
-
-    def __init__(self, factor_name: str, db_interface: DBInterface = None):
-        super().__init__(factor_name, db_interface)
-        self.offset_strs = ['q4'] if self.table_name == '合并资产负债表' else ['q1', 'q4', 'q5']
-        self.name = f'年度{self._factor_name}增长率'
-
-    @staticmethod
-    def cash_flow_or_profit_func(data: pd.DataFrame) -> pd.Series:
-        val = (data.q0 - data.q1) / (data.q4 - data.q5) - 1
-        return val
-
-    @staticmethod
-    def balance_sheet_func(data: pd.DataFrame) -> pd.Series:
-        val = data.q0 / data.q4 - 1
-        return val
-
-
-class TTMAccountingFactor(AccountingFactor):
-    """TTM数据"""
-
-    def __init__(self, factor_name: str, db_interface: DBInterface = None):
-        super().__init__(factor_name, db_interface)
-        self.offset_strs = ['q4', 'y1']
-        self.name = f'{self._factor_name}TTM'
-
-    @staticmethod
-    def func(data: pd.DataFrame) -> pd.Series:
-        val = data.q0 - data.q4 + data.y1
-        return val
-
-
-class CachedFactor(FactorBase):
-    def __init__(self, data: Union[pd.Series, pd.DataFrame], factor_name: str = None):
-        super().__init__(factor_name)
-        self.data = data
-
-    def _get_data(self, *args, **kwargs):
-        return self.data
-
-
-class BetaFactor(FactorBase):
-    def __init__(self, market_ret: FactorBase = None, rf_rate: InterestRateFactor = None,
-                 db_interface: DBInterface = None):
-        """ Stock Beta
-
-        :param market_ret: 市场收益
-        :param rf_rate: 无风险收益
-        :param db_interface: Database Interface
-        """
-        super().__init__('Beta')
-        if db_interface is None:
-            db_interface = get_db_interface()
-        stock_ret = ContinuousFactor('股票日行情', '收盘价', db_interface) * CompactFactor('复权因子', db_interface)
-        self.stock_ret = stock_ret.pct_change()
-        if market_ret is None:
-            market_ret = ContinuousFactor('指数日行情', '收盘点位', db_interface).pct_change()
-            market_ret.bind_params(ids='000300.SH')
-        self.market_ret = market_ret
-        if rf_rate is None:
-            self.rf_rate = InterestRateFactor('shibor利率数据', '3个月', db_interface)
-
-    def _get_data(self, dates: Sequence[dt.datetime],
-                  ids: Union[str, Sequence[str]] = None, ticker_selector: TickerSelector = None,
-                  look_back_period: int = 60, min_trading_days: int = 40) -> pd.Series:
-        storage = []
-        for date in dates:
-            if ticker_selector:
-                ids = ticker_selector.ticker(date)
-            start_date = self.calendar.offset(date, -look_back_period - 1)
-            end_date = self.calendar.offset(date, -1)
-            stock_data = self.stock_ret.get_data(ids=ids, start_date=start_date, end_date=end_date).reset_index()
-            market_data = self.market_ret.get_data(start_date=start_date, end_date=end_date).droplevel(
-                'ID').reset_index()
-            rf_data = self.rf_rate.get_data(start_date=start_date, end_date=end_date).reset_index()
-            combined_data = pd.merge(stock_data, market_data, on='DateTime')
-            combined_data = pd.merge(combined_data, rf_data, on='DateTime')
-            combined_data.iloc[:, 2] = combined_data.iloc[:, 2] - combined_data.iloc[:, -1]
-            combined_data.iloc[:, 3] = combined_data.iloc[:, 3] - combined_data.iloc[:, -1]
-
-            for ID, group in combined_data.groupby('ID'):
-                if group.shape[0] < min_trading_days:
-                    beta = np.nan
-                else:
-                    cov_matrix = np.cov(group.iloc[:, 2], group.iloc[:, 3])
-                    beta = cov_matrix[0, 1] / cov_matrix[1, 1]
-                data = pd.Series(beta, index=pd.MultiIndex.from_tuples([(date, ID)], names=('DateTime', 'ID')))
-                storage.append(data)
-
-        ret = pd.concat(storage).sort_index()
-        return ret
->>>>>>> 3e527de0
+        return ret